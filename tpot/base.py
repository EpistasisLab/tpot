# -*- coding: utf-8 -*-

"""This file is part of the TPOT library.

TPOT was primarily developed at the University of Pennsylvania by:
    - Randal S. Olson (rso@randalolson.com)
    - Weixuan Fu (weixuanf@upenn.edu)
    - Daniel Angell (dpa34@drexel.edu)
    - and many more generous open source contributors

TPOT is free software: you can redistribute it and/or modify
it under the terms of the GNU Lesser General Public License as
published by the Free Software Foundation, either version 3 of
the License, or (at your option) any later version.

TPOT is distributed in the hope that it will be useful,
but WITHOUT ANY WARRANTY; without even the implied warranty of
MERCHANTABILITY or FITNESS FOR A PARTICULAR PURPOSE. See the
GNU Lesser General Public License for more details.

You should have received a copy of the GNU Lesser General Public
License along with TPOT. If not, see <http://www.gnu.org/licenses/>.

"""

from __future__ import print_function
import random
import inspect
import warnings
import sys
import imp
from functools import partial
from datetime import datetime
from multiprocessing import cpu_count
import os
import re
import errno

from tempfile import mkdtemp
from shutil import rmtree

import numpy as np
from pandas import DataFrame
from scipy import sparse
import deap
from deap import base, creator, tools, gp
from copy import copy, deepcopy

from sklearn.base import BaseEstimator
from sklearn.utils import check_X_y, check_consistent_length, check_array
from sklearn.pipeline import make_union, make_pipeline
from sklearn.preprocessing import FunctionTransformer
from sklearn.impute import SimpleImputer
from sklearn.model_selection import train_test_split
from sklearn.model_selection._split import check_cv

from joblib import Parallel, delayed, Memory

from update_checker import update_check

from ._version import __version__
from .operator_utils import TPOTOperatorClassFactory, Operator, ARGType
from .export_utils import (
    export_pipeline,
    expr_to_tree,
    generate_pipeline_code,
    set_param_recursive,
)
from .decorators import _pre_test
from .builtins import CombineDFs, StackingEstimator

from .config.classifier_light import classifier_config_dict_light
from .config.regressor_light import regressor_config_dict_light
from .config.classifier_mdr import tpot_mdr_classifier_config_dict
from .config.regressor_mdr import tpot_mdr_regressor_config_dict
from .config.regressor_sparse import regressor_config_sparse
from .config.classifier_sparse import classifier_config_sparse
from .config.classifier_nn import classifier_config_nn
from .config.classifier_cuml import classifier_config_cuml
from .config.regressor_cuml import regressor_config_cuml

from .metrics import SCORERS
from .gp_types import Output_Array
from .gp_deap import (
    eaMuPlusLambda,
    mutNodeReplacement,
    _wrapped_cross_val_score,
    cxOnePoint,
)

try:
    from imblearn.pipeline import make_pipeline as make_imblearn_pipeline
except:
    make_imblearn_pipeline = None

with warnings.catch_warnings():
    warnings.simplefilter("ignore")
    from tqdm.autonotebook import tqdm


class TPOTBase(BaseEstimator):
    """Automatically creates and optimizes machine learning pipelines using GP."""

    classification = None  # set by child classes

    def __init__(
        self,
        generations=100,
        population_size=100,
        offspring_size=None,
        mutation_rate=0.9,
        crossover_rate=0.1,
        scoring=None,
        cv=5,
        subsample=1.0,
        n_jobs=1,
        max_time_mins=None,
        max_eval_time_mins=5,
        random_state=None,
        config_dict=None,
        template=None,
        warm_start=False,
        memory=None,
        use_dask=False,
        periodic_checkpoint_folder=None,
        early_stop=None,
        verbosity=0,
        disable_update_check=False,
        log_file=None,
    ):
        """Set up the genetic programming algorithm for pipeline optimization.

        Parameters
        ----------
        generations: int or None, optional (default: 100)
            Number of iterations to the run pipeline optimization process.
            It must be a positive number or None. If None, the parameter
            max_time_mins must be defined as the runtime limit.
            Generally, TPOT will work better when you give it more generations (and
            therefore time) to optimize the pipeline. TPOT will evaluate
            POPULATION_SIZE + GENERATIONS x OFFSPRING_SIZE pipelines in total.
        population_size: int, optional (default: 100)
            Number of individuals to retain in the GP population every generation.
            Generally, TPOT will work better when you give it more individuals
            (and therefore time) to optimize the pipeline. TPOT will evaluate
            POPULATION_SIZE + GENERATIONS x OFFSPRING_SIZE pipelines in total.
        offspring_size: int, optional (default: None)
            Number of offspring to produce in each GP generation.
            By default, offspring_size = population_size.
        mutation_rate: float, optional (default: 0.9)
            Mutation rate for the genetic programming algorithm in the range [0.0, 1.0].
            This parameter tells the GP algorithm how many pipelines to apply random
            changes to every generation. We recommend using the default parameter unless
            you understand how the mutation rate affects GP algorithms.
        crossover_rate: float, optional (default: 0.1)
            Crossover rate for the genetic programming algorithm in the range [0.0, 1.0].
            This parameter tells the genetic programming algorithm how many pipelines to
            "breed" every generation. We recommend using the default parameter unless you
            understand how the mutation rate affects GP algorithms.
        scoring: string or callable, optional
            Function used to evaluate the quality of a given pipeline for the
            problem. By default, accuracy is used for classification problems and
            mean squared error (MSE) for regression problems.

            Offers the same options as sklearn.model_selection.cross_val_score as well as
            a built-in score 'balanced_accuracy'. Classification metrics:

            ['accuracy', 'adjusted_rand_score', 'average_precision', 'balanced_accuracy',
            'f1', 'f1_macro', 'f1_micro', 'f1_samples', 'f1_weighted',
            'precision', 'precision_macro', 'precision_micro', 'precision_samples',
            'precision_weighted', 'recall', 'recall_macro', 'recall_micro',
            'recall_samples', 'recall_weighted', 'roc_auc']

            Regression metrics:

            ['neg_median_absolute_error', 'neg_mean_absolute_error',
            'neg_mean_squared_error', 'r2']
        cv: int or cross-validation generator, optional (default: 5)
            If CV is a number, then it is the number of folds to evaluate each
            pipeline over in k-fold cross-validation during the TPOT optimization
             process. If it is an object then it is an object to be used as a
             cross-validation generator.
        subsample: float, optional (default: 1.0)
            Subsample ratio of the training instance. Setting it to 0.5 means that TPOT
            randomly collects half of training samples for pipeline optimization process.
        n_jobs: int, optional (default: 1)
            Number of CPUs for evaluating pipelines in parallel during the TPOT
            optimization process. Assigning this to -1 will use as many cores as available
            on the computer. For n_jobs below -1, (n_cpus + 1 + n_jobs) are used.
            Thus for n_jobs = -2, all CPUs but one are used.
        max_time_mins: int, optional (default: None)
            How many minutes TPOT has to optimize the pipeline.
            If not None, this setting will allow TPOT to run until max_time_mins minutes
            elapsed and then stop. TPOT will stop earlier if generationsis set and all
            generations are already evaluated.
        max_eval_time_mins: float, optional (default: 5)
            How many minutes TPOT has to optimize a single pipeline.
            Setting this parameter to higher values will allow TPOT to explore more
            complex pipelines, but will also allow TPOT to run longer.
        random_state: int, optional (default: None)
            Random number generator seed for TPOT. Use this parameter to make sure
            that TPOT will give you the same results each time you run it against the
            same data set with that seed.
        config_dict: a Python dictionary or string, optional (default: None)
            Python dictionary:
                A dictionary customizing the operators and parameters that
                TPOT uses in the optimization process.
                For examples, see config_regressor.py and config_classifier.py
            Path for configuration file:
                A path to a configuration file for customizing the operators and parameters that
                TPOT uses in the optimization process.
                For examples, see config_regressor.py and config_classifier.py
            String 'TPOT light':
                TPOT uses a light version of operator configuration dictionary instead of
                the default one.
            String 'TPOT MDR':
                TPOT uses a list of TPOT-MDR operator configuration dictionary instead of
                the default one.
            String 'TPOT sparse':
                TPOT uses a configuration dictionary with a one-hot-encoder and the
                operators normally included in TPOT that also support sparse matrices.
            String 'TPOT NN':
                TPOT uses a configuration dictionary for PyTorch neural network classifiers
                included in `tpot.nn`.
        template: string (default: None)
            Template of predefined pipeline structure. The option is for specifying a desired structure
            for the machine learning pipeline evaluated in TPOT. So far this option only supports
            linear pipeline structure. Each step in the pipeline should be a main class of operators
            (Selector, Transformer, Classifier or Regressor) or a specific operator
            (e.g. SelectPercentile) defined in TPOT operator configuration. If one step is a main class,
            TPOT will randomly assign all subclass operators (subclasses of SelectorMixin,
            TransformerMixin, ClassifierMixin or RegressorMixin in scikit-learn) to that step.
            Steps in the template are delimited by "-", e.g. "SelectPercentile-Transformer-Classifier".
            By default value of template is None, TPOT generates tree-based pipeline randomly.
        warm_start: bool, optional (default: False)
            Flag indicating whether the TPOT instance will reuse the population from
            previous calls to fit().
        memory: a Memory object or string, optional (default: None)
            If supplied, pipeline will cache each transformer after calling fit. This feature
            is used to avoid computing the fit transformers within a pipeline if the parameters
            and input data are identical with another fitted pipeline during optimization process.
            String 'auto':
                TPOT uses memory caching with a temporary directory and cleans it up upon shutdown.
            String path of a caching directory
                TPOT uses memory caching with the provided directory and TPOT does NOT clean
                the caching directory up upon shutdown. If the directory does not exist, TPOT will
                create it.
            Memory object:
                TPOT uses the instance of joblib.Memory for memory caching,
                and TPOT does NOT clean the caching directory up upon shutdown.
            None:
                TPOT does not use memory caching.
        use_dask: boolean, default False
            Whether to use Dask-ML's pipeline optimizations. This avoid re-fitting
            the same estimator on the same split of data multiple times. It
            will also provide more detailed diagnostics when using Dask's
            distributed scheduler.

            See `avoid repeated work <https://dask-ml.readthedocs.io/en/latest/hyper-parameter-search.html#avoid-repeated-work>`__
            for more details.
        periodic_checkpoint_folder: path string, optional (default: None)
            If supplied, a folder in which tpot will periodically save pipelines in pareto front so far while optimizing.
            Currently once per generation but not more often than once per 30 seconds.
            Useful in multiple cases:
                Sudden death before tpot could save optimized pipeline
                Track its progress
                Grab pipelines while it's still optimizing
        early_stop: int or None (default: None)
            How many generations TPOT checks whether there is no improvement in optimization process.
            End optimization process if there is no improvement in the set number of generations.
        verbosity: int, optional (default: 0)
            How much information TPOT communicates while it's running.
            0 = none, 1 = minimal, 2 = high, 3 = all.
            A setting of 2 or higher will add a progress bar during the optimization procedure.
        disable_update_check: bool, optional (default: False)
            Flag indicating whether the TPOT version checker should be disabled.
        log_file: string, io.TextIOWrapper or io.StringIO, optional (defaul: sys.stdout)
            Save progress content to a file.

        Returns
        -------
        None

        """
        if self.__class__.__name__ == "TPOTBase":
            raise RuntimeError(
                "Do not instantiate the TPOTBase class directly; use TPOTRegressor or TPOTClassifier instead."
            )

        self.population_size = population_size
        self.offspring_size = offspring_size
        self.generations = generations
        self.mutation_rate = mutation_rate
        self.crossover_rate = crossover_rate
        self.scoring = scoring
        self.cv = cv
        self.subsample = subsample
        self.n_jobs = n_jobs
        self.max_time_mins = max_time_mins
        self.max_eval_time_mins = max_eval_time_mins
        self.periodic_checkpoint_folder = periodic_checkpoint_folder
        self.early_stop = early_stop
        self.config_dict = config_dict
        self.template = template
        self.warm_start = warm_start
        self.memory = memory
        self.use_dask = use_dask
        self.verbosity = verbosity
        self.disable_update_check = disable_update_check
        self.random_state = random_state
        self.log_file = log_file

    def _setup_template(self, template):
        self.template = template
        if self.template is None:
            self._min = 1
            self._max = 3
        else:
            self._template_comp = template.split("-")
            self._min = 0
            self._max = 1
            for comp in self._template_comp:
                if comp == "CombineDFs":
                    self._max += 2
                    self._min += 1
                else:
                    self._max += 1
                    self._min += 1
        if self._max - self._min == 1:
            self.tree_structure = False
        else:
            self.tree_structure = True

    def _setup_scoring_function(self, scoring):
        if scoring:
            if isinstance(scoring, str):
                if scoring not in SCORERS:
                    raise ValueError(
                        "The scoring function {} is not available. Please "
                        "choose a valid scoring function from the TPOT "
                        "documentation.".format(scoring)
                    )
                self.scoring_function = scoring
            elif callable(scoring):
                # Heuristic to ensure user has not passed a metric
                module = getattr(scoring, "__module__", None)
                args_list = inspect.getfullargspec(scoring)[0]
                if args_list == ["y_true", "y_pred"] or (
                    hasattr(module, "startswith")
                    and (
                        module.startswith("sklearn.metrics.")
                        or module.startswith("tpot.metrics")
                    )
                    and not module.startswith("sklearn.metrics._scorer")
                    and not module.startswith("sklearn.metrics.tests.")
                ):
                    raise ValueError(
                        "Scoring function {} looks like it is a metric function "
                        "rather than a scikit-learn scorer. This scoring type was removed in version 0.11. "
                        "Please update your custom scoring function.".format(scoring)
                    )
                else:
                    self.scoring_function = scoring

<<<<<<< HEAD

    def _setup_config(self, config_dict, feature_shape):
=======
    def _setup_config(self, config_dict):
>>>>>>> 247a1588
        if config_dict:
            if isinstance(config_dict, dict):
                self._config_dict = config_dict
            elif config_dict == "TPOT light":
                if self.classification:
                    self._config_dict = classifier_config_dict_light
                else:
                    self._config_dict = regressor_config_dict_light
            elif config_dict == "TPOT MDR":
                if self.classification:
                    self._config_dict = tpot_mdr_classifier_config_dict
                else:
                    self._config_dict = tpot_mdr_regressor_config_dict
            elif config_dict == "TPOT sparse":
                if self.classification:
                    self._config_dict = classifier_config_sparse
                else:
                    self._config_dict = regressor_config_sparse
            elif config_dict == "TPOT NN":
                self._config_dict = classifier_config_nn
            elif config_dict == "TPOT cuML":
                if not _has_cuml():
                    raise ValueError(
                        "The GPU machine learning library cuML is not "
                        "available. To use cuML, please install cuML via conda."
                    )
                elif self.classification:
                    self._config_dict = classifier_config_cuml
                else:
                    self._config_dict = regressor_config_cuml
            else:
                config = self._read_config_file(config_dict)
                if hasattr(config, "tpot_config"):
                    self._config_dict = config.tpot_config
                else:
                    raise ValueError(
                        'Could not find "tpot_config" in configuration file {}. '
                        "When using a custom config file for customizing operators "
                        "dictionary, the file must have a python dictionary with "
                        'the standardized name of "tpot_config"'.format(config_dict)
                    )
        else:
            self._config_dict = self.default_config_dict

<<<<<<< HEAD
        # set params for column transformer if enabled
        ct = 'tpot.builtins.ColumnTransformer'
        if ct not in self._config_dict:
            return
        i = 0
        for k, v in self._config_dict.items():
            if k != ct and TPOTOperatorClassFactory(k, v)[0].type() == 'Transformer':
                self._config_dict[ct]['transformer_{}'.format(i)] = {k: v}
                i += 1
        self._config_dict[ct]['choice'] = range(i)
        for n in range(feature_shape[1]):
            self._config_dict[ct]['include_col_{}'.format(n)] = [True, False]


=======
>>>>>>> 247a1588
    def _read_config_file(self, config_path):
        if os.path.isfile(config_path):
            try:
                custom_config = imp.new_module("custom_config")

                with open(config_path, "r") as config_file:
                    file_string = config_file.read()
                    exec(file_string, custom_config.__dict__)
                return custom_config
            except Exception as e:
                raise ValueError(
                    "An error occured while attempting to read the specified "
                    "custom TPOT operator configuration file: {}".format(e)
                )
        else:
            raise ValueError(
                "Could not open specified TPOT operator config file: "
                "{}".format(config_path)
            )

    def _setup_pset(self):
        if self.random_state is not None:
            random.seed(self.random_state)
            np.random.seed(self.random_state)

        self._pset = gp.PrimitiveSetTyped("MAIN", [np.ndarray], Output_Array)
        self._pset.renameArguments(ARG0="input_matrix")
        self._add_operators()

        if self.verbosity > 2:
            print(
                "{} operators have been imported by TPOT.".format(len(self.operators))
            )

    def _add_operators(self):
        main_type = ["Classifier", "Regressor", "Selector", "Transformer"]
        ret_types = []
        self.op_list = []
        if self.template == None:  # default pipeline structure
            step_in_type = np.ndarray
            step_ret_type = Output_Array
            for operator in self.operators:
                arg_types = operator.parameter_types()[0][1:]
                p_types = ([step_in_type] + arg_types, step_ret_type)
                if operator.root:
                    # We need to add rooted primitives twice so that they can
                    # return both an Output_Array (and thus be the root of the tree),
                    # and return a np.ndarray so they can exist elsewhere in the tree.
                    self._pset.addPrimitive(operator, *p_types)
                tree_p_types = ([step_in_type] + arg_types, step_in_type)
                self._pset.addPrimitive(operator, *tree_p_types)
                self._import_hash_and_add_terminals(operator, arg_types)
            self._pset.addPrimitive(
                CombineDFs(), [step_in_type, step_in_type], step_in_type
            )
        else:
            gp_types = {}
            for idx, step in enumerate(self._template_comp):

                # input class in each step
                if idx:
                    step_in_type = ret_types[-1]
                else:
                    step_in_type = np.ndarray
                if step != "CombineDFs":
                    if idx < len(self._template_comp) - 1:
                        # create an empty for returning class for strongly-type GP
                        step_ret_type_name = "Ret_{}".format(idx)
                        step_ret_type = type(step_ret_type_name, (object,), {})
                        ret_types.append(step_ret_type)
                    else:
                        step_ret_type = Output_Array
                check_template = True
                if step == "CombineDFs":
                    self._pset.addPrimitive(
                        CombineDFs(), [step_in_type, step_in_type], step_in_type
                    )
                elif main_type.count(step):  # if the step is a main type
                    ops = [op for op in self.operators if op.type() == step]
                    for operator in ops:
                        arg_types = operator.parameter_types()[0][1:]
                        p_types = ([step_in_type] + arg_types, step_ret_type)
                        self._pset.addPrimitive(operator, *p_types)
                        self._import_hash_and_add_terminals(operator, arg_types)
                else:  # is the step is a specific operator or a wrong input
                    try:
                        operator = next(
                            op for op in self.operators if op.__name__ == step
                        )
                    except:
                        raise ValueError(
                            "An error occured while attempting to read the specified "
                            "template. Please check a step named {}".format(step)
                        )
                    arg_types = operator.parameter_types()[0][1:]
                    p_types = ([step_in_type] + arg_types, step_ret_type)
                    self._pset.addPrimitive(operator, *p_types)
                    self._import_hash_and_add_terminals(operator, arg_types)
        self.ret_types = [np.ndarray, Output_Array] + ret_types

    def _import_hash_and_add_terminals(self, operator, arg_types):
        if not self.op_list.count(operator.__name__):
            self._import_hash(operator)
            self._add_terminals(arg_types)
            self.op_list.append(operator.__name__)

    def _import_hash(self, operator):
        # Import required modules into local namespace so that pipelines
        # may be evaluated directly
        for key in sorted(operator.import_hash.keys()):
            module_list = ", ".join(sorted(operator.import_hash[key]))

            if key.startswith("tpot."):
                exec("from {} import {}".format(key[4:], module_list))
            else:
                exec("from {} import {}".format(key, module_list))

            for var in operator.import_hash[key]:
                self.operators_context[var] = eval(var)

    def _add_terminals(self, arg_types):
        for _type in arg_types:
            type_values = list(_type.values)

            for val in type_values:
                terminal_name = _type.__name__ + "=" + str(val)
                self._pset.addTerminal(val, _type, name=terminal_name)

    def _setup_toolbox(self):
        with warnings.catch_warnings():
            warnings.simplefilter("ignore")
            creator.create("FitnessMulti", base.Fitness, weights=(-1.0, 1.0))
            creator.create(
                "Individual",
                gp.PrimitiveTree,
                fitness=creator.FitnessMulti,
                statistics=dict,
            )

        self._toolbox = base.Toolbox()
        self._toolbox.register(
            "expr", self._gen_grow_safe, pset=self._pset, min_=self._min, max_=self._max
        )
        self._toolbox.register(
            "individual", tools.initIterate, creator.Individual, self._toolbox.expr
        )
        self._toolbox.register(
            "population", tools.initRepeat, list, self._toolbox.individual
        )
        self._toolbox.register("compile", self._compile_to_sklearn)
        self._toolbox.register("select", tools.selNSGA2)
        self._toolbox.register("mate", self._mate_operator)
        if self.tree_structure:
            self._toolbox.register(
                "expr_mut", self._gen_grow_safe, min_=self._min, max_=self._max + 1
            )
        else:
            self._toolbox.register(
                "expr_mut", self._gen_grow_safe, min_=self._min, max_=self._max
            )
        self._toolbox.register("mutate", self._random_mutation_operator)

    def _get_make_pipeline_func(self):
        imblearn_used = np.any([k.count("imblearn") for k in self._config_dict.keys()])

        if imblearn_used == True:
            assert make_imblearn_pipeline is not None, "You must install `imblearn`"
            make_pipeline_func = make_imblearn_pipeline
        else:
            make_pipeline_func = make_pipeline

        return make_pipeline_func

    def _fit_init(self, feature_shape):
        # initialization for fit function

        if not self.warm_start or not hasattr(self, "_pareto_front"):
            self._pop = []
            self._pareto_front = None
            self._last_optimized_pareto_front = None
            self._last_optimized_pareto_front_n_gens = 0
            self._setup_config(self.config_dict, feature_shape)

            self._setup_template(self.template)

            self.operators = []
            self.arguments = []

            make_pipeline_func = self._get_make_pipeline_func()

            for key in sorted(self._config_dict.keys()):
                op_class, arg_types = TPOTOperatorClassFactory(
                    key,
                    self._config_dict[key],
                    BaseClass=Operator,
                    ArgBaseClass=ARGType,
                    verbose=self.verbosity,
                )
                if op_class:
                    self.operators.append(op_class)
                    self.arguments += arg_types
            self.operators_context = {
                "make_pipeline": make_pipeline_func,
                "make_union": make_union,
                "StackingEstimator": StackingEstimator,
                "FunctionTransformer": FunctionTransformer,
                "copy": copy,
            }
            self._setup_pset()
            self._setup_toolbox()
            # Dictionary of individuals that have already been evaluated in previous
            # generations or previous runs
            self.evaluated_individuals_ = {}

        self._optimized_pipeline = None
        self._optimized_pipeline_score = None
        self._exported_pipeline_text = []
        self.fitted_pipeline_ = None
        self._fitted_imputer = None
        self._imputed = False
        self._memory = None  # initial Memory setting for sklearn pipeline

        # dont save periodic pipelines more often than this
        self._output_best_pipeline_period_seconds = 30

        # Try crossover and mutation at most this many times for
        # any one given individual (or pair of individuals)
        self._max_mut_loops = 50

        if self.max_time_mins is None and self.generations is None:
            raise ValueError(
                "Either the parameter generations should bet set or a maximum evaluation time should be defined via max_time_mins"
            )

        # Schedule TPOT to run for many generations if the user specifies a
        # run-time limit TPOT will automatically interrupt itself when the timer runs out
        if self.max_time_mins is not None and self.generations is None:
            self.generations = 1000000

        # Prompt the user if their version is out of date
        if not self.disable_update_check:
            update_check("tpot", __version__)

        if self.mutation_rate + self.crossover_rate > 1:
            raise ValueError(
                "The sum of the crossover and mutation probabilities must be <= 1.0."
            )

        self._pbar = None

        if not self.log_file:
            self.log_file_ = sys.stdout
        elif isinstance(self.log_file, str):
            self.log_file_ = open(self.log_file, "w")
        else:
            self.log_file_ = self.log_file

        self._setup_scoring_function(self.scoring)

        if self.subsample <= 0.0 or self.subsample > 1.0:
            raise ValueError(
                "The subsample ratio of the training instance must be in the range (0.0, 1.0]."
            )

        if self.n_jobs == 0:
            raise ValueError("The value 0 of n_jobs is invalid.")
        elif self.n_jobs < 0:
            self._n_jobs = cpu_count() + 1 + self.n_jobs
        else:
            self._n_jobs = self.n_jobs

    def _init_pretest(self, features, target):
        """Set the sample of data used to verify pipelines work with the passed data set.

        """
        raise ValueError("Use TPOTClassifier or TPOTRegressor")

    def fit(self, features, target, sample_weight=None, groups=None):
        """Fit an optimized machine learning pipeline.

        Uses genetic programming to optimize a machine learning pipeline that
        maximizes score on the provided features and target. Performs internal
        k-fold cross-validaton to avoid overfitting on the provided data. The
        best pipeline is then trained on the entire set of provided samples.

        Parameters
        ----------
        features: array-like {n_samples, n_features}
            Feature matrix

            TPOT and all scikit-learn algorithms assume that the features will be numerical
            and there will be no missing values. As such, when a feature matrix is provided
            to TPOT, all missing values will automatically be replaced (i.e., imputed) using
            median value imputation.

            If you wish to use a different imputation strategy than median imputation, please
            make sure to apply imputation to your feature set prior to passing it to TPOT.
        target: array-like {n_samples}
            List of class labels for prediction
        sample_weight: array-like {n_samples}, optional
            Per-sample weights. Higher weights indicate more importance. If specified,
            sample_weight will be passed to any pipeline element whose fit() function accepts
            a sample_weight argument. By default, using sample_weight does not affect tpot's
            scoring functions, which determine preferences between pipelines.
        groups: array-like, with shape {n_samples, }, optional
            Group labels for the samples used when performing cross-validation.
            This parameter should only be used in conjunction with sklearn's Group cross-validation
            functions, such as sklearn.model_selection.GroupKFold

        Returns
        -------
        self: object
            Returns a copy of the fitted TPOT object

        """
        self._fit_init(features.shape)
        features, target = self._check_dataset(features, target, sample_weight)

        self._init_pretest(features, target)

        # Randomly collect a subsample of training samples for pipeline optimization process.
        if self.subsample < 1.0:
            features, _, target, _ = train_test_split(
                features,
                target,
                train_size=self.subsample,
                test_size=None,
                random_state=self.random_state,
            )
            # Raise a warning message if the training size is less than 1500 when subsample is not default value
            if features.shape[0] < 1500:
                print(
                    "Warning: Although subsample can accelerate pipeline optimization process, "
                    "too small training sample size may cause unpredictable effect on maximizing "
                    "score in pipeline optimization process. Increasing subsample ratio may get "
                    "a more reasonable outcome from optimization process in TPOT."
                )

        # Set the seed for the GP run
        if self.random_state is not None:
            random.seed(self.random_state)  # deap uses random
            np.random.seed(self.random_state)

        self._start_datetime = datetime.now()
        self._last_pipeline_write = self._start_datetime
        self._toolbox.register(
            "evaluate",
            self._evaluate_individuals,
            features=features,
            target=target,
            sample_weight=sample_weight,
            groups=groups,
        )

        # assign population, self._pop can only be not None if warm_start is enabled
        if not self._pop:
            self._pop = self._toolbox.population(n=self.population_size)

        def pareto_eq(ind1, ind2):
            """Determine whether two individuals are equal on the Pareto front.

            Parameters
            ----------
            ind1: DEAP individual from the GP population
                First individual to compare
            ind2: DEAP individual from the GP population
                Second individual to compare

            Returns
            ----------
            individuals_equal: bool
                Boolean indicating whether the two individuals are equal on
                the Pareto front

            """
            return np.allclose(ind1.fitness.values, ind2.fitness.values)

        # Generate new pareto front if it doesn't already exist for warm start
        if not self.warm_start or not self._pareto_front:
            self._pareto_front = tools.ParetoFront(similar=pareto_eq)

        # Set lambda_ (offspring size in GP) equal to population_size by default
        if not self.offspring_size:
            self._lambda = self.population_size
        else:
            self._lambda = self.offspring_size

        # Start the progress bar
        if self.max_time_mins:
            total_evals = self.population_size
        else:
            total_evals = self._lambda * self.generations + self.population_size

        self._pbar = tqdm(
            total=total_evals,
            unit="pipeline",
            leave=False,
            file=self.log_file_,
            disable=not (self.verbosity >= 2),
            desc="Optimization Progress",
        )

        try:
            with warnings.catch_warnings():
                self._setup_memory()
                warnings.simplefilter("ignore")
                self._pop, _ = eaMuPlusLambda(
                    population=self._pop,
                    toolbox=self._toolbox,
                    mu=self.population_size,
                    lambda_=self._lambda,
                    cxpb=self.crossover_rate,
                    mutpb=self.mutation_rate,
                    ngen=self.generations,
                    pbar=self._pbar,
                    halloffame=self._pareto_front,
                    verbose=self.verbosity,
                    per_generation_function=self._check_periodic_pipeline,
                    log_file=self.log_file_,
                )

        # Allow for certain exceptions to signal a premature fit() cancellation
        except (KeyboardInterrupt, SystemExit, StopIteration) as e:
            if self.verbosity > 0:
                self._pbar.write("", file=self.log_file_)
                self._pbar.write(
                    "{}\nTPOT closed prematurely. Will use the current best pipeline.".format(
                        e
                    ),
                    file=self.log_file_,
                )
        finally:
            # clean population for the next call if warm_start=False
            if not self.warm_start:
                self._pop = []
            # keep trying 10 times in case weird things happened like multiple CTRL+C or exceptions
            attempts = 10
            for attempt in range(attempts):
                try:
                    # Close the progress bar
                    # Standard truthiness checks won't work for tqdm
                    if not isinstance(self._pbar, type(None)):
                        self._pbar.close()

                    self._update_top_pipeline()
                    self._summary_of_best_pipeline(features, target)
                    # Delete the temporary cache before exiting
                    self._cleanup_memory()
                    break

                except (KeyboardInterrupt, SystemExit, Exception) as e:
                    # raise the exception if it's our last attempt
                    if attempt == (attempts - 1):
                        raise e
            return self

    def _setup_memory(self):
        """Setup Memory object for memory caching.
        """
        if self.memory:
            if isinstance(self.memory, str):
                if self.memory == "auto":
                    # Create a temporary folder to store the transformers of the pipeline
                    self._cachedir = mkdtemp()
                else:
                    if not os.path.isdir(self.memory):
                        try:
                            os.makedirs(self.memory)
                        except:
                            raise ValueError(
                                "Could not create directory for memory caching: {}".format(
                                    self.memory
                                )
                            )
                    self._cachedir = self.memory

                self._memory = Memory(location=self._cachedir, verbose=0)
            elif isinstance(self.memory, Memory):
                self._memory = self.memory
            else:
                raise ValueError(
                    "Could not recognize Memory object for pipeline caching. "
                    "Please provide an instance of joblib.Memory,"
                    ' a path to a directory on your system, or "auto".'
                )

    def _cleanup_memory(self):
        """Clean up caching directory at the end of optimization process only when memory='auto'"""
        if self.memory == "auto":
            rmtree(self._cachedir)
            self._memory = None

    def _update_top_pipeline(self):
        """Helper function to update the _optimized_pipeline field."""
        # Store the pipeline with the highest internal testing score
        if self._pareto_front:
            self._optimized_pipeline_score = -float("inf")
            for pipeline, pipeline_scores in zip(
                self._pareto_front.items, reversed(self._pareto_front.keys)
            ):
                if pipeline_scores.wvalues[1] > self._optimized_pipeline_score:
                    self._optimized_pipeline = pipeline
                    self._optimized_pipeline_score = pipeline_scores.wvalues[1]

            if not self._optimized_pipeline:
                # pick one individual from evaluated pipeline for a error message
                eval_ind_list = list(self.evaluated_individuals_.keys())
                for pipeline, pipeline_scores in zip(
                    self._pareto_front.items, reversed(self._pareto_front.keys)
                ):
                    if np.isinf(pipeline_scores.wvalues[1]):
                        sklearn_pipeline = self._toolbox.compile(expr=pipeline)
                        from sklearn.model_selection import cross_val_score

                        cv_scores = cross_val_score(
                            sklearn_pipeline,
                            self.pretest_X,
                            self.pretest_y,
                            cv=self.cv,
                            scoring=self.scoring_function,
                            verbose=0,
                            error_score="raise",
                        )
                        break
                raise RuntimeError(
                    "There was an error in the TPOT optimization "
                    "process. This could be because the data was "
                    "not formatted properly, or because data for "
                    "a regression problem was provided to the "
                    "TPOTClassifier object. Please make sure you "
                    "passed the data to TPOT correctly. If you "
                    "enabled PyTorch estimators, please check "
                    "the data requirements in the online "
                    "documentation: "
                    "https://epistasislab.github.io/tpot/using/"
                )
            else:
                pareto_front_wvalues = [
                    pipeline_scores.wvalues[1]
                    for pipeline_scores in self._pareto_front.keys
                ]
                if not self._last_optimized_pareto_front:
                    self._last_optimized_pareto_front = pareto_front_wvalues
                elif self._last_optimized_pareto_front == pareto_front_wvalues:
                    self._last_optimized_pareto_front_n_gens += 1
                else:
                    self._last_optimized_pareto_front = pareto_front_wvalues
                    self._last_optimized_pareto_front_n_gens = 0
        else:
            # If user passes CTRL+C in initial generation, self._pareto_front (halloffame) shoule be not updated yet.
            # need raise RuntimeError because no pipeline has been optimized
            raise RuntimeError(
                "A pipeline has not yet been optimized. Please call fit() first."
            )

    def _summary_of_best_pipeline(self, features, target):
        """Print out best pipeline at the end of optimization process.

        Parameters
        ----------
        features: array-like {n_samples, n_features}
            Feature matrix

        target: array-like {n_samples}
            List of class labels for prediction

        Returns
        -------
        self: object
            Returns a copy of the fitted TPOT object
        """
        if not self._optimized_pipeline:
            raise RuntimeError(
                "There was an error in the TPOT optimization process. "
                "This could be because the data was not formatted "
                "properly (e.g. nan values became a third class), or "
                "because data for a regression problem was provided "
                "to the TPOTClassifier object. Please make sure you "
                "passed the data to TPOT correctly."
            )
        else:
            self.fitted_pipeline_ = self._toolbox.compile(expr=self._optimized_pipeline)

            with warnings.catch_warnings():
                warnings.simplefilter("ignore")
                self.fitted_pipeline_.fit(features, target)

            if self.verbosity in [1, 2]:
                # Add an extra line of spacing if the progress bar was used
                if self.verbosity >= 2:
                    print("")

                optimized_pipeline_str = self.clean_pipeline_string(
                    self._optimized_pipeline
                )
                print("Best pipeline:", optimized_pipeline_str)

            # Store and fit the entire Pareto front as fitted models for convenience
            self.pareto_front_fitted_pipelines_ = {}

            for pipeline in self._pareto_front.items:
                self.pareto_front_fitted_pipelines_[
                    str(pipeline)
                ] = self._toolbox.compile(expr=pipeline)
                with warnings.catch_warnings():
                    warnings.simplefilter("ignore")
                    self.pareto_front_fitted_pipelines_[str(pipeline)].fit(
                        features, target
                    )

    def predict(self, features):
        """Use the optimized pipeline to predict the target for a feature set.

        Parameters
        ----------
        features: array-like {n_samples, n_features}
            Feature matrix

        Returns
        ----------
        array-like: {n_samples}
            Predicted target for the samples in the feature matrix

        """
        if not self.fitted_pipeline_:
            raise RuntimeError(
                "A pipeline has not yet been optimized. Please call fit() first."
            )

        features = self._check_dataset(features, target=None, sample_weight=None)

        return self.fitted_pipeline_.predict(features)

    def fit_predict(self, features, target, sample_weight=None, groups=None):
        """Call fit and predict in sequence.

        Parameters
        ----------
        features: array-like {n_samples, n_features}
            Feature matrix
        target: array-like {n_samples}
            List of class labels for prediction
        sample_weight: array-like {n_samples}, optional
            Per-sample weights. Higher weights force TPOT to put more emphasis on those points
        groups: array-like, with shape {n_samples, }, optional
            Group labels for the samples used when performing cross-validation.
            This parameter should only be used in conjunction with sklearn's Group cross-validation
            functions, such as sklearn.model_selection.GroupKFold

        Returns
        ----------
        array-like: {n_samples}
            Predicted target for the provided features

        """
        self.fit(features, target, sample_weight=sample_weight, groups=groups)

        return self.predict(features)

    def score(self, testing_features, testing_target):
        """Return the score on the given testing data using the user-specified scoring function.

        Parameters
        ----------
        testing_features: array-like {n_samples, n_features}
            Feature matrix of the testing set
        testing_target: array-like {n_samples}
            List of class labels for prediction in the testing set

        Returns
        -------
        accuracy_score: float
            The estimated test set accuracy

        """
        if self.fitted_pipeline_ is None:
            raise RuntimeError(
                "A pipeline has not yet been optimized. Please call fit() first."
            )

        testing_features, testing_target = self._check_dataset(
            testing_features, testing_target, sample_weight=None
        )

        # If the scoring function is a string, we must adjust to use the sklearn
        # scoring interface
        if isinstance(self.scoring_function, str):
            scorer = SCORERS[self.scoring_function]
        elif callable(self.scoring_function):
            scorer = self.scoring_function
        else:
            raise RuntimeError(
                "The scoring function should either be the name of a scikit-learn scorer or a scorer object"
            )
        score = scorer(
            self.fitted_pipeline_,
            testing_features.astype(np.float64),
            testing_target.astype(np.float64),
        )
        return score

    def predict_proba(self, features):
        """Use the optimized pipeline to estimate the class probabilities for a feature set.

        Parameters
        ----------
        features: array-like {n_samples, n_features}
            Feature matrix of the testing set

        Returns
        -------
        array-like: {n_samples, n_target}
            The class probabilities of the input samples

        """
        if not self.fitted_pipeline_:
            raise RuntimeError(
                "A pipeline has not yet been optimized. Please call fit() first."
            )
        else:
            if not (hasattr(self.fitted_pipeline_, "predict_proba")):
                raise RuntimeError(
                    "The fitted pipeline does not have the predict_proba() function."
                )

            features = self._check_dataset(features, target=None, sample_weight=None)

            return self.fitted_pipeline_.predict_proba(features)

    def clean_pipeline_string(self, individual):
        """Provide a string of the individual without the parameter prefixes.

        Parameters
        ----------
        individual: individual
            Individual which should be represented by a pretty string

        Returns
        -------
        A string like str(individual), but with parameter prefixes removed.

        """
        dirty_string = str(individual)
        # There are many parameter prefixes in the pipeline strings, used solely for
        # making the terminal name unique, eg. LinearSVC__.
        parameter_prefixes = [
            (m.start(), m.end()) for m in re.finditer(", [\w]+__", dirty_string)
        ]
        # We handle them in reverse so we do not mess up indices
        pretty = dirty_string
        for (start, end) in reversed(parameter_prefixes):
            pretty = pretty[: start + 2] + pretty[end:]

        return pretty

    def _check_periodic_pipeline(self, gen):
        """If enough time has passed, save a new optimized pipeline. Currently used in the per generation hook in the optimization loop.
        Parameters
        ----------
        gen: int
            Generation number

        Returns
        -------
        None
        """
        self._update_top_pipeline()
        if self.periodic_checkpoint_folder is not None:
            total_since_last_pipeline_save = (
                datetime.now() - self._last_pipeline_write
            ).total_seconds()
            if (
                total_since_last_pipeline_save
                > self._output_best_pipeline_period_seconds
            ):
                self._last_pipeline_write = datetime.now()
                self._save_periodic_pipeline(gen)

        if self.early_stop is not None:
            if self._last_optimized_pareto_front_n_gens >= self.early_stop:
                raise StopIteration(
                    "The optimized pipeline was not improved after evaluating {} more generations. "
                    "Will end the optimization process.\n".format(self.early_stop)
                )

    def _save_periodic_pipeline(self, gen):
        try:
            self._create_periodic_checkpoint_folder()
            for pipeline, pipeline_scores in zip(
                self._pareto_front.items, reversed(self._pareto_front.keys)
            ):
                idx = self._pareto_front.items.index(pipeline)
                pareto_front_pipeline_score = pipeline_scores.wvalues[1]
                sklearn_pipeline_str = generate_pipeline_code(
                    expr_to_tree(pipeline, self._pset), self.operators
                )
                to_write = export_pipeline(
                    pipeline,
                    self.operators,
                    self._pset,
                    self._imputed,
                    pareto_front_pipeline_score,
                    self.random_state,
                )
                # dont export a pipeline you had
                if self._exported_pipeline_text.count(sklearn_pipeline_str):
                    self._update_pbar(
                        pbar_num=0,
                        pbar_msg="Periodic pipeline was not saved, probably saved before...",
                    )
                else:
                    filename = os.path.join(
                        self.periodic_checkpoint_folder,
                        "pipeline_gen_{}_idx_{}_{}.py".format(
                            gen, idx, datetime.now().strftime("%Y.%m.%d_%H-%M-%S")
                        ),
                    )
                    self._update_pbar(
                        pbar_num=0,
                        pbar_msg="Saving periodic pipeline from pareto front to {}".format(
                            filename
                        ),
                    )
                    with open(filename, "w") as output_file:
                        output_file.write(to_write)
                    self._exported_pipeline_text.append(sklearn_pipeline_str)

        except Exception as e:
            self._update_pbar(
                pbar_num=0,
                pbar_msg="Failed saving periodic pipeline, exception:\n{}".format(
                    str(e)[:250]
                ),
            )

    def _create_periodic_checkpoint_folder(self):
        try:
            os.makedirs(self.periodic_checkpoint_folder)
            self._update_pbar(
                pbar_msg="Created new folder to save periodic pipeline: {}".format(
                    self.periodic_checkpoint_folder
                )
            )
        except OSError as e:
            if e.errno == errno.EEXIST and os.path.isdir(
                self.periodic_checkpoint_folder
            ):
                pass  # Folder already exists. User probably created it.
            else:
                raise ValueError(
                    "Failed creating the periodic_checkpoint_folder:\n{}".format(e)
                )

    def export(self, output_file_name="", data_file_path=""):
        """Export the optimized pipeline as Python code.

        Parameters
        ----------
        output_file_name: string (default: '')
            String containing the path and file name of the desired output file. If left empty, writing to file will be skipped.
        data_file_path: string (default: '')
            By default, the path of input dataset is 'PATH/TO/DATA/FILE' by default.
            If data_file_path is another string, the path will be replaced.

        Returns
        -------
        to_write: str
            The whole pipeline text as a string.
        """
        if self._optimized_pipeline is None:
            raise RuntimeError(
                "A pipeline has not yet been optimized. Please call fit() first."
            )

        to_write = export_pipeline(
            self._optimized_pipeline,
            self.operators,
            self._pset,
            self._imputed,
            self._optimized_pipeline_score,
            self.random_state,
            data_file_path=data_file_path,
        )

        if output_file_name != "":
            with open(output_file_name, "w") as output_file:
                output_file.write(to_write)
        else:
            return to_write

    def _impute_values(self, features):
        """Impute missing values in a feature set.

        Parameters
        ----------
        features: array-like {n_samples, n_features}
            A feature matrix

        Returns
        -------
        array-like {n_samples, n_features}
        """
        if self.verbosity > 1:
            print("Imputing missing values in feature set")

        if self._fitted_imputer is None:
            self._fitted_imputer = SimpleImputer(strategy="median")
            self._fitted_imputer.fit(features)

        return self._fitted_imputer.transform(features)

    def _check_dataset(self, features, target, sample_weight=None):
        """Check if a dataset has a valid feature set and labels.

        Parameters
        ----------
        features: array-like {n_samples, n_features}
            Feature matrix
        target: array-like {n_samples} or None
            List of class labels for prediction
        sample_weight: array-like {n_samples} (optional)
            List of weights indicating relative importance
        Returns
        -------
        (features, target)
        """
        # Check sample_weight
        if sample_weight is not None:
            try:
                sample_weight = np.array(sample_weight).astype("float")
            except ValueError as e:
                raise ValueError(
                    "sample_weight could not be converted to float array: %s" % e
                )
            if np.any(np.isnan(sample_weight)):
                raise ValueError("sample_weight contained NaN values.")
            try:
                check_consistent_length(sample_weight, target)
            except ValueError as e:
                raise ValueError(
                    "sample_weight dimensions did not match target: %s" % e
                )

        # If features is a sparse matrix, do not apply imputation
        if sparse.issparse(features):
            if self.config_dict in [None, "TPOT light", "TPOT MDR"]:
                raise ValueError(
                    "Not all operators in {} supports sparse matrix. "
                    'Please use "TPOT sparse" for sparse matrix.'.format(
                        self.config_dict
                    )
                )
            elif self.config_dict != "TPOT sparse":
                print(
                    "Warning: Since the input matrix is a sparse matrix, please makes sure all the operators in the "
                    "customized config dictionary supports sparse matriies."
                )
        else:
            if isinstance(features, np.ndarray):
                if np.any(np.isnan(features)):
                    self._imputed = True
            elif isinstance(features, DataFrame):
                if features.isnull().values.any():
                    self._imputed = True

            if self._imputed:
                features = self._impute_values(features)

        try:
            if target is not None:
                X, y = check_X_y(features, target, accept_sparse=True, dtype=None)
                if self._imputed:
                    return X, y
                else:
                    return features, target
            else:
                X = check_array(features, accept_sparse=True, dtype=None)
                if self._imputed:
                    return X
                else:
                    return features
        except (AssertionError, ValueError):
            raise ValueError(
                "Error: Input data is not in a valid format. Please confirm "
                "that the input data is scikit-learn compatible. For example, "
                "the features must be a 2-D array and target labels must be a "
                "1-D array."
            )

    def _compile_to_sklearn(self, expr):
        """Compile a DEAP pipeline into a sklearn pipeline.

        Parameters
        ----------
        expr: DEAP individual
            The DEAP pipeline to be compiled

        Returns
        -------
        sklearn_pipeline: sklearn.pipeline.Pipeline
        """
        sklearn_pipeline_str = generate_pipeline_code(
            expr_to_tree(expr, self._pset), self.operators
        )
        sklearn_pipeline = eval(sklearn_pipeline_str, self.operators_context)
        sklearn_pipeline.memory = self._memory
        if self.random_state:
            # Fix random state when the operator allows
            set_param_recursive(
                sklearn_pipeline.steps, "random_state", self.random_state
            )
        return sklearn_pipeline

    def _stop_by_max_time_mins(self):
        """Stop optimization process once maximum minutes have elapsed."""
        if self.max_time_mins:
            total_mins_elapsed = (
                datetime.now() - self._start_datetime
            ).total_seconds() / 60.0
            if total_mins_elapsed >= self.max_time_mins:
                raise KeyboardInterrupt(
                    "{:.2f} minutes have elapsed. TPOT will close down.".format(
                        total_mins_elapsed
                    )
                )

    def _combine_individual_stats(self, operator_count, cv_score, individual_stats):
        """Combine the stats with operator count and cv score and preprare to be written to _evaluated_individuals

        Parameters
        ----------
        operator_count: int
            number of components in the pipeline
        cv_score: float
            internal cross validation score
        individual_stats: dictionary
            dict containing statistics about the individual. currently:
            'generation': generation in which the individual was evaluated
            'mutation_count': number of mutation operations applied to the individual and its predecessor cumulatively
            'crossover_count': number of crossover operations applied to the individual and its predecessor cumulatively
            'predecessor': string representation of the individual

        Returns
        -------
        stats: dictionary
            dict containing the combined statistics:
            'operator_count': number of operators in the pipeline
            'internal_cv_score': internal cross validation score
            and all the statistics contained in the 'individual_stats' parameter
        """
        stats = deepcopy(
            individual_stats
        )  # Deepcopy, since the string reference to predecessor should be cloned
        stats["operator_count"] = operator_count
        stats["internal_cv_score"] = cv_score
        return stats

    def _evaluate_individuals(
        self, population, features, target, sample_weight=None, groups=None
    ):
        """Determine the fit of the provided individuals.

        Parameters
        ----------
        population: a list of DEAP individual
            One individual is a list of pipeline operators and model parameters that can be
            compiled by DEAP into a callable function
        features: numpy.ndarray {n_samples, n_features}
            A numpy matrix containing the training and testing features for the individual's evaluation
        target: numpy.ndarray {n_samples}
            A numpy matrix containing the training and testing target for the individual's evaluation
        sample_weight: array-like {n_samples}, optional
            List of sample weights to balance (or un-balanace) the dataset target as needed
        groups: array-like {n_samples, }, optional
            Group labels for the samples used while splitting the dataset into train/test set

        Returns
        -------
        fitnesses_ordered: float
            Returns a list of tuple value indicating the individual's fitness
            according to its performance on the provided data

        """
        # Evaluate the individuals with an invalid fitness
        individuals = [ind for ind in population if not ind.fitness.valid]
        num_population = len(population)
        # update pbar for valid individuals (with fitness values)
        if self.verbosity > 0:
            self._pbar.update(num_population - len(individuals))

        (
            operator_counts,
            eval_individuals_str,
            sklearn_pipeline_list,
            stats_dicts,
        ) = self._preprocess_individuals(individuals)

        cv = check_cv(self.cv, target, classifier=self.classification)

        # Make the partial function that will be called below
        partial_wrapped_cross_val_score = partial(
            _wrapped_cross_val_score,
            features=features,
            target=target,
            cv=cv,
            scoring_function=self.scoring_function,
            sample_weight=sample_weight,
            groups=groups,
            timeout=max(int(self.max_eval_time_mins * 60), 1),
            use_dask=self.use_dask,
        )

        result_score_list = []

        try:
            # check time limit before pipeline evaluation
            self._stop_by_max_time_mins()
            # Don't use parallelization if n_jobs==1
            if self._n_jobs == 1 and not self.use_dask:
                for sklearn_pipeline in sklearn_pipeline_list:
                    self._stop_by_max_time_mins()
                    val = partial_wrapped_cross_val_score(
                        sklearn_pipeline=sklearn_pipeline
                    )
                    result_score_list = self._update_val(val, result_score_list)
            else:
                # chunk size for pbar update
                if self.use_dask:
                    # chunk size is min of _lambda and n_jobs * 10
                    chunk_size = min(self._lambda, self._n_jobs * 10)
                else:
                    # chunk size is min of cpu_count * 2 and n_jobs * 4
                    chunk_size = min(cpu_count() * 2, self._n_jobs * 4)
                for chunk_idx in range(0, len(sklearn_pipeline_list), chunk_size):
                    self._stop_by_max_time_mins()
                    if self.use_dask:
                        import dask

                        tmp_result_scores = [
                            partial_wrapped_cross_val_score(
                                sklearn_pipeline=sklearn_pipeline
                            )
                            for sklearn_pipeline in sklearn_pipeline_list[
                                chunk_idx : chunk_idx + chunk_size
                            ]
                        ]

                        self.dask_graphs_ = tmp_result_scores
                        with warnings.catch_warnings():
                            warnings.simplefilter("ignore")
                            tmp_result_scores = list(dask.compute(*tmp_result_scores))

                    else:

                        parallel = Parallel(
                            n_jobs=self._n_jobs, verbose=0, pre_dispatch="2*n_jobs"
                        )
                        tmp_result_scores = parallel(
                            delayed(partial_wrapped_cross_val_score)(
                                sklearn_pipeline=sklearn_pipeline
                            )
                            for sklearn_pipeline in sklearn_pipeline_list[
                                chunk_idx : chunk_idx + chunk_size
                            ]
                        )
                    # update pbar
                    for val in tmp_result_scores:
                        result_score_list = self._update_val(val, result_score_list)

        except (KeyboardInterrupt, SystemExit, StopIteration) as e:
            if self.verbosity > 0:
                self._pbar.write("", file=self.log_file_)
                self._pbar.write(
                    "{}\nTPOT closed during evaluation in one generation.\n"
                    "WARNING: TPOT may not provide a good pipeline if TPOT is stopped/interrupted in a early generation.".format(
                        e
                    ),
                    file=self.log_file_,
                )

            # number of individuals already evaluated in this generation
            num_eval_ind = len(result_score_list)
            self._update_evaluated_individuals_(
                result_score_list,
                eval_individuals_str[:num_eval_ind],
                operator_counts,
                stats_dicts,
            )
            for ind in individuals[:num_eval_ind]:
                ind_str = str(ind)
                ind.fitness.values = (
                    self.evaluated_individuals_[ind_str]["operator_count"],
                    self.evaluated_individuals_[ind_str]["internal_cv_score"],
                )

            self._pareto_front.update(individuals[:num_eval_ind])

            self._pop = population
            raise KeyboardInterrupt

        self._update_evaluated_individuals_(
            result_score_list, eval_individuals_str, operator_counts, stats_dicts
        )

        for ind in individuals:
            ind_str = str(ind)
            ind.fitness.values = (
                self.evaluated_individuals_[ind_str]["operator_count"],
                self.evaluated_individuals_[ind_str]["internal_cv_score"],
            )
        individuals = [ind for ind in population if not ind.fitness.valid]
        self._pareto_front.update(population)

        return population

    def _preprocess_individuals(self, individuals):
        """Preprocess DEAP individuals before pipeline evaluation.

        Parameters
        ----------
        individuals: a list of DEAP individual
            One individual is a list of pipeline operators and model parameters that can be
            compiled by DEAP into a callable function

        Returns
        -------
        operator_counts: dictionary
            a dictionary of operator counts in individuals for evaluation
        eval_individuals_str: list
            a list of string of individuals for evaluation
        sklearn_pipeline_list: list
            a list of scikit-learn pipelines converted from DEAP individuals for evaluation
        stats_dicts: dictionary
            A dict where 'key' is the string representation of an individual and 'value' is a dict containing statistics about the individual
        """
        # update self._pbar.total
        if (
            not (self.max_time_mins is None)
            and not self._pbar.disable
            and self._pbar.total <= self._pbar.n
        ):
            self._pbar.total += self._lambda
        # Check we do not evaluate twice the same individual in one pass.
        _, unique_individual_indices = np.unique(
            [str(ind) for ind in individuals], return_index=True
        )
        unique_individuals = [
            ind for i, ind in enumerate(individuals) if i in unique_individual_indices
        ]
        # update number of duplicate pipelines
        self._update_pbar(pbar_num=len(individuals) - len(unique_individuals))

        # a dictionary for storing operator counts
        operator_counts = {}
        stats_dicts = {}
        # 2 lists of DEAP individuals' string, their sklearn pipelines for parallel computing
        eval_individuals_str = []
        sklearn_pipeline_list = []

        for individual in unique_individuals:
            # Disallow certain combinations of operators because they will take too long or take up too much RAM
            # This is a fairly hacky way to prevent TPOT from getting stuck on bad pipelines and should be improved in a future release
            individual_str = str(individual)
            if not len(individual):  # a pipeline cannot be randomly generated
                self.evaluated_individuals_[
                    individual_str
                ] = self._combine_individual_stats(
                    5000.0, -float("inf"), individual.statistics
                )
                self._update_pbar(
                    pbar_msg="Invalid pipeline encountered. Skipping its evaluation."
                )
                continue
            sklearn_pipeline_str = generate_pipeline_code(
                expr_to_tree(individual, self._pset), self.operators
            )
            if sklearn_pipeline_str.count("PolynomialFeatures") > 1:
                self.evaluated_individuals_[
                    individual_str
                ] = self._combine_individual_stats(
                    5000.0, -float("inf"), individual.statistics
                )
                self._update_pbar(
                    pbar_msg="Invalid pipeline encountered. Skipping its evaluation."
                )
            # Check if the individual was evaluated before
            elif individual_str in self.evaluated_individuals_:
                self._update_pbar(
                    pbar_msg=(
                        "Pipeline encountered that has previously been evaluated during the "
                        "optimization process. Using the score from the previous evaluation."
                    )
                )
            else:
                try:
                    # Transform the tree expression into an sklearn pipeline
                    sklearn_pipeline = self._toolbox.compile(expr=individual)

                    # Count the number of pipeline operators as a measure of pipeline complexity
                    operator_count = self._operator_count(individual)
                    operator_counts[individual_str] = max(1, operator_count)

                    stats_dicts[individual_str] = individual.statistics
                except Exception:
                    self.evaluated_individuals_[
                        individual_str
                    ] = self._combine_individual_stats(
                        5000.0, -float("inf"), individual.statistics
                    )
                    self._update_pbar()
                    continue
                eval_individuals_str.append(individual_str)
                sklearn_pipeline_list.append(sklearn_pipeline)

        return operator_counts, eval_individuals_str, sklearn_pipeline_list, stats_dicts

    def _update_evaluated_individuals_(
        self, result_score_list, eval_individuals_str, operator_counts, stats_dicts
    ):
        """Update self.evaluated_individuals_ and error message during pipeline evaluation.

        Parameters
        ----------
        result_score_list: list
            A list of CV scores for evaluated pipelines
        eval_individuals_str: list
            A list of strings for evaluated pipelines
        operator_counts: dict
            A dict where 'key' is the string representation of an individual and 'value' is the number of operators in the pipeline
        stats_dicts: dict
            A dict where 'key' is the string representation of an individual and 'value' is a dict containing statistics about the individual


        Returns
        -------
        None
        """
        for result_score, individual_str in zip(
            result_score_list, eval_individuals_str
        ):
            if type(result_score) in [float, np.float64, np.float32]:
                self.evaluated_individuals_[
                    individual_str
                ] = self._combine_individual_stats(
                    operator_counts[individual_str],
                    result_score,
                    stats_dicts[individual_str],
                )
            else:
                raise ValueError("Scoring function does not return a float.")

    def _update_pbar(self, pbar_num=1, pbar_msg=None):
        """Update self._pbar and error message during pipeline evaluation.

        Parameters
        ----------
        pbar_num: int
            How many pipelines has been processed
        pbar_msg: None or string
            Error message

        Returns
        -------
        None
        """
        if not isinstance(self._pbar, type(None)):
            if self.verbosity > 2 and pbar_msg is not None:
                self._pbar.write(pbar_msg, file=self.log_file_)
            if not self._pbar.disable:
                self._pbar.update(pbar_num)

    @_pre_test
    def _mate_operator(self, ind1, ind2):
        for _ in range(self._max_mut_loops):
            ind1_copy, ind2_copy = self._toolbox.clone(ind1), self._toolbox.clone(ind2)
            offspring, offspring2 = cxOnePoint(ind1_copy, ind2_copy)

            if str(offspring) not in self.evaluated_individuals_:
                # We only use the first offspring, so we do not care to check uniqueness of the second.

                # update statistics:
                # mutation_count is set equal to the sum of mutation_count's of the predecessors
                # crossover_count is set equal to the sum of the crossover_counts of the predecessor +1, corresponding to the current crossover operations
                # predecessor is taken as tuple string representation of two predecessor individuals
                # generation is set to 'INVALID' such that we can recognize that it should be updated accordingly
                offspring.statistics["predecessor"] = (str(ind1), str(ind2))
                offspring.statistics["mutation_count"] = (
                    ind1.statistics["mutation_count"]
                    + ind2.statistics["mutation_count"]
                )
                offspring.statistics["crossover_count"] = (
                    ind1.statistics["crossover_count"]
                    + ind2.statistics["crossover_count"]
                    + 1
                )
                offspring.statistics["generation"] = "INVALID"
                break

        return offspring, offspring2

    @_pre_test
    def _random_mutation_operator(self, individual, allow_shrink=True):
        """Perform a replacement, insertion, or shrink mutation on an individual.

        Parameters
        ----------
        individual: DEAP individual
            A list of pipeline operators and model parameters that can be
            compiled by DEAP into a callable function

        allow_shrink: bool (True)
            If True the `mutShrink` operator, which randomly shrinks the pipeline,
            is allowed to be chosen as one of the random mutation operators.
            If False, `mutShrink`  will never be chosen as a mutation operator.

        Returns
        -------
        mut_ind: DEAP individual
            Returns the individual with one of the mutations applied to it

        """
        if self.tree_structure:
            mutation_techniques = [
                partial(gp.mutInsert, pset=self._pset),
                partial(mutNodeReplacement, pset=self._pset),
            ]
            # We can't shrink pipelines with only one primitive, so we only add it if we find more primitives.
            number_of_primitives = sum(
                isinstance(node, deap.gp.Primitive) for node in individual
            )
            if number_of_primitives > 1 and allow_shrink:
                mutation_techniques.append(partial(gp.mutShrink))
        else:
            mutation_techniques = [partial(mutNodeReplacement, pset=self._pset)]

        mutator = np.random.choice(mutation_techniques)

        unsuccesful_mutations = 0
        for _ in range(self._max_mut_loops):
            # We have to clone the individual because mutator operators work in-place.
            ind = self._toolbox.clone(individual)
            (offspring,) = mutator(ind)
            if str(offspring) not in self.evaluated_individuals_:
                # Update statistics
                # crossover_count is kept the same as for the predecessor
                # mutation count is increased by 1
                # predecessor is set to the string representation of the individual before mutation
                # generation is set to 'INVALID' such that we can recognize that it should be updated accordingly
                offspring.statistics["crossover_count"] = individual.statistics[
                    "crossover_count"
                ]
                offspring.statistics["mutation_count"] = (
                    individual.statistics["mutation_count"] + 1
                )
                offspring.statistics["predecessor"] = (str(individual),)
                offspring.statistics["generation"] = "INVALID"
                break
            else:
                unsuccesful_mutations += 1
        # Sometimes you have pipelines for which every shrunk version has already been explored too.
        # To still mutate the individual, one of the two other mutators should be applied instead.
        if (unsuccesful_mutations == 50) and (
            type(mutator) is partial and mutator.func is gp.mutShrink
        ):
            (offspring,) = self._random_mutation_operator(
                individual, allow_shrink=False
            )

        return (offspring,)

    def _gen_grow_safe(self, pset, min_, max_, type_=None):
        """Generate an expression where each leaf might have a different depth between min_ and max_.

        Parameters
        ----------
        pset: PrimitiveSetTyped
            Primitive set from which primitives are selected.
        min_: int
            Minimum height of the produced trees.
        max_: int
            Maximum Height of the produced trees.
        type_: class
            The type that should return the tree when called, when
                  :obj:None (default) the type of :pset: (pset.ret)
                  is assumed.
        Returns
        -------
        individual: list
            A grown tree with leaves at possibly different depths.
        """

        def condition(height, depth, type_):
            """Stop when the depth is equal to height or when a node should be a terminal."""
            return type_ not in self.ret_types or depth == height

        return self._generate(pset, min_, max_, condition, type_)

    def _operator_count(self, individual):
        """Count the number of pipeline operators as a measure of pipeline complexity.

        Parameters
        ----------
        individual: list
            A grown tree with leaves at possibly different depths
            depending on the condition function.

        Returns
        -------
        operator_count: int
            How many operators in a pipeline
        """
        operator_count = 0
        for node in individual:
            if type(node) is deap.gp.Primitive and node.name != "CombineDFs":
                operator_count += 1
        return operator_count

    def _update_val(self, val, result_score_list):
        """Update values in the list of result scores and self._pbar during pipeline evaluation.

        Parameters
        ----------
        val: float or "Timeout"
            CV scores
        result_score_list: list
            A list of CV scores

        Returns
        -------
        result_score_list: list
            A updated list of CV scores
        """
        self._update_pbar()
        if val == "Timeout":
            self._update_pbar(
                pbar_msg=(
                    "Skipped pipeline #{0} due to time out. "
                    "Continuing to the next pipeline.".format(self._pbar.n)
                )
            )
            result_score_list.append(-float("inf"))
        else:
            result_score_list.append(val)
        return result_score_list

    @_pre_test
    def _generate(self, pset, min_, max_, condition, type_=None):
        """Generate a Tree as a list of lists.

        The tree is build from the root to the leaves, and it stop growing when
        the condition is fulfilled.

        Parameters
        ----------
        pset: PrimitiveSetTyped
            Primitive set from which primitives are selected.
        min_: int
            Minimum height of the produced trees.
        max_: int
            Maximum height of the produced trees.
        condition: function
            The condition is a function that takes two arguments,
            the height of the tree to build and the current
            depth in the tree.
        type_: class
            The type that should return the tree when called, when
            :obj:None (default) no return type is enforced.

        Returns
        -------
        individual: list
            A grown tree with leaves at possibly different depths
            depending on the condition function.
        """
        if type_ is None:
            type_ = pset.ret
        expr = []
        height = np.random.randint(min_, max_)
        stack = [(0, type_)]
        while len(stack) != 0:
            depth, type_ = stack.pop()

            # We've added a type_ parameter to the condition function
            if condition(height, depth, type_):
                try:
                    term = np.random.choice(pset.terminals[type_])
                except IndexError:
                    _, _, traceback = sys.exc_info()
                    raise IndexError(
                        "The gp.generate function tried to add "
                        "a terminal of type {}, but there is"
                        "none available. {}".format(type_, traceback)
                    )
                if inspect.isclass(term):
                    term = term()
                expr.append(term)
            else:
                try:
                    prim = np.random.choice(pset.primitives[type_])
                except IndexError:
                    _, _, traceback = sys.exc_info()
                    raise IndexError(
                        "The gp.generate function tried to add "
                        "a primitive of type {}, but there is"
                        "none available. {}".format(type_, traceback)
                    )
                expr.append(prim)
                for arg in reversed(prim.args):
                    stack.append((depth + 1, arg))
        return expr


def _has_cuml():
    try:
        import cuml

        return True
    except ImportError:
        return False<|MERGE_RESOLUTION|>--- conflicted
+++ resolved
@@ -362,12 +362,8 @@
                 else:
                     self.scoring_function = scoring
 
-<<<<<<< HEAD
-
+                    
     def _setup_config(self, config_dict, feature_shape):
-=======
-    def _setup_config(self, config_dict):
->>>>>>> 247a1588
         if config_dict:
             if isinstance(config_dict, dict):
                 self._config_dict = config_dict
@@ -412,7 +408,6 @@
         else:
             self._config_dict = self.default_config_dict
 
-<<<<<<< HEAD
         # set params for column transformer if enabled
         ct = 'tpot.builtins.ColumnTransformer'
         if ct not in self._config_dict:
@@ -427,8 +422,6 @@
             self._config_dict[ct]['include_col_{}'.format(n)] = [True, False]
 
 
-=======
->>>>>>> 247a1588
     def _read_config_file(self, config_path):
         if os.path.isfile(config_path):
             try:
