--- conflicted
+++ resolved
@@ -387,7 +387,7 @@
                     if pipeline_scores.wvalues[1] > top_score:
                         self._optimized_pipeline = pipeline
                 # It won't raise error for a small test like in a unit test becasue a few pipeline sometimes
-                # may fail due to the training data does not fit the operator's requirement. 
+                # may fail due to the training data does not fit the operator's requirement.
                 if self.generations*self.population_size > 5 and not self._optimized_pipeline:
                     raise ValueError('There was an error in the TPOT optimization '
                                      'process. This could be because the data was '
@@ -607,24 +607,6 @@
             # Count the number of pipeline operators as a measure of pipeline complexity
             operator_count = 0
 
-<<<<<<< HEAD
-            # add time limit for evaluation of pipeline
-            for i in range(len(individual)):
-                node = individual[i]
-                if ((type(node) is deap.gp.Terminal) or
-                     type(node) is deap.gp.Primitive and node.name == 'CombineDFs'):
-                    continue
-                operator_count += 1
-
-            with warnings.catch_warnings():
-                warnings.simplefilter('ignore')
-                cv_scores = cross_val_score(self, sklearn_pipeline, features, classes,
-                    cv=self.num_cv_folds, scoring=self.scoring_function)
-            try:
-                resulting_score = np.mean(cv_scores)
-            except TypeError:
-                raise TypeError('Warning: cv_scores is None due to timeout during evaluation of pipeline')
-=======
             # check if the individual are evaluated before
             if individual_str in self.eval_ind:
                 # get fitness score from previous evaluation
@@ -650,7 +632,7 @@
                     resulting_score = np.mean(cv_scores)
                 except TypeError:
                     raise TypeError('Warning: cv_scores is None due to timeout during evaluation of pipeline')
->>>>>>> e15796cf
+
 
         except Exception:
             # Catch-all: Do not allow one pipeline that crashes to cause TPOT
@@ -687,7 +669,6 @@
         """
         return tools.selNSGA2(individuals, int(k / 5.)) * 5
 
-<<<<<<< HEAD
     # point mutation function
     def _mutNodeReplacement(self, individual, pset):
         """Replaces a randomly chosen primitive from *individual* by a randomly
@@ -749,8 +730,7 @@
                 new_subtree.insert(0, new_node)
                 individual[slice_] = new_subtree
         return individual,
-=======
->>>>>>> e15796cf
+
 
     def _random_mutation_operator(self, individual):
         """Perform a replacement, insert, or shrink mutation on an individual
