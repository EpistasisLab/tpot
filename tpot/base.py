# -*- coding: utf-8 -*-

"""Copyright 2015-Present Randal S. Olson.

This file is part of the TPOT library.

TPOT is free software: you can redistribute it and/or modify
it under the terms of the GNU Lesser General Public License as
published by the Free Software Foundation, either version 3 of
the License, or (at your option) any later version.

TPOT is distributed in the hope that it will be useful,
but WITHOUT ANY WARRANTY; without even the implied warranty of
MERCHANTABILITY or FITNESS FOR A PARTICULAR PURPOSE. See the
GNU Lesser General Public License for more details.

You should have received a copy of the GNU Lesser General Public
License along with TPOT. If not, see <http://www.gnu.org/licenses/>.

"""
from __future__ import print_function
import random
import inspect
import warnings
import sys
import imp
import redis
from functools import partial
from datetime import datetime
from multiprocessing import cpu_count
import os
import re

import numpy as np
from scipy import sparse
import deap
from deap import base, creator, tools, gp
from tqdm import tqdm
from copy import copy

from sklearn.base import BaseEstimator
from sklearn.utils import check_X_y
from sklearn.externals.joblib import Parallel, delayed
from sklearn.pipeline import make_pipeline, make_union
from sklearn.preprocessing import FunctionTransformer, Imputer
from sklearn.model_selection import train_test_split
from sklearn.metrics.scorer import make_scorer

from update_checker import update_check

from ._version import __version__
from .operator_utils import TPOTOperatorClassFactory, Operator, ARGType
from .export_utils import export_pipeline, expr_to_tree, generate_pipeline_code
from .decorators import _pre_test
from .builtins import CombineDFs, StackingEstimator

from .config.classifier_light import classifier_config_dict_light
from .config.regressor_light import regressor_config_dict_light
from .config.classifier_mdr import tpot_mdr_classifier_config_dict
from .config.regressor_mdr import tpot_mdr_regressor_config_dict
from .config.regressor_sparse import regressor_config_sparse
from .config.classifier_sparse import classifier_config_sparse

from .metrics import SCORERS
from .gp_types import Output_Array
from .gp_deap import eaMuPlusLambda, mutNodeReplacement, _wrapped_cross_val_score, cxOnePoint
import traceback


# hot patch for Windows: solve the problem of crashing python after Ctrl + C in Windows OS
# https://github.com/ContinuumIO/anaconda-issues/issues/905
if sys.platform.startswith('win'):
    import win32api
    try:
        import _thread
    except ImportError:
        import thread as _thread

    def handler(dwCtrlType, hook_sigint=_thread.interrupt_main):
        """SIGINT handler function."""
        if dwCtrlType == 0:  # CTRL_C_EVENT
            hook_sigint()
            return 1  # don't chain to the next handler
        return 0
    win32api.SetConsoleCtrlHandler(handler, 1)


class TPOTBase(BaseEstimator):
    """Automatically creates and optimizes machine learning pipelines using GP."""

    def __init__(self, generations=100, population_size=100, offspring_size=None,
                 mutation_rate=0.9, crossover_rate=0.1,
                 scoring=None, cv=5, subsample=1.0, n_jobs=1,
                 max_time_mins=None, max_eval_time_mins=5,
<<<<<<< HEAD
                 random_state=None, config_dict=None, warm_start=False,
                 verbosity=0, disable_update_check=False,output_file=None, sc=None):
=======
                 random_state=None, config_dict=None,
                 warm_start=False, periodic_checkpoint_folder=None, early_stop=None,
                 verbosity=0, disable_update_check=False):
>>>>>>> 57038d35
        """Set up the genetic programming algorithm for pipeline optimization.

        Parameters
        ----------
        generations: int, optional (default: 100)
            Number of iterations to the run pipeline optimization process.
            Generally, TPOT will work better when you give it more generations (and
            therefore time) to optimize the pipeline. TPOT will evaluate
            POPULATION_SIZE + GENERATIONS x OFFSPRING_SIZE pipelines in total.
        population_size: int, optional (default: 100)
            Number of individuals to retain in the GP population every generation.
            Generally, TPOT will work better when you give it more individuals
            (and therefore time) to optimize the pipeline. TPOT will evaluate
            POPULATION_SIZE + GENERATIONS x OFFSPRING_SIZE pipelines in total.
        offspring_size: int, optional (default: None)
            Number of offspring to produce in each GP generation.
            By default, offspring_size = population_size.
        mutation_rate: float, optional (default: 0.9)
            Mutation rate for the genetic programming algorithm in the range [0.0, 1.0].
            This parameter tells the GP algorithm how many pipelines to apply random
            changes to every generation. We recommend using the default parameter unless
            you understand how the mutation rate affects GP algorithms.
        crossover_rate: float, optional (default: 0.1)
            Crossover rate for the genetic programming algorithm in the range [0.0, 1.0].
            This parameter tells the genetic programming algorithm how many pipelines to
            "breed" every generation. We recommend using the default parameter unless you
            understand how the mutation rate affects GP algorithms.
        scoring: string or callable, optional
            Function used to evaluate the quality of a given pipeline for the
            problem. By default, accuracy is used for classification problems and
            mean squared error (MSE) for regression problems.

            Offers the same options as sklearn.model_selection.cross_val_score as well as
            a built-in score 'balanced_accuracy'. Classification metrics:

            ['accuracy', 'adjusted_rand_score', 'average_precision', 'balanced_accuracy',
            'f1', 'f1_macro', 'f1_micro', 'f1_samples', 'f1_weighted',
            'precision', 'precision_macro', 'precision_micro', 'precision_samples',
            'precision_weighted', 'recall', 'recall_macro', 'recall_micro',
            'recall_samples', 'recall_weighted', 'roc_auc']

            Regression metrics:

            ['neg_median_absolute_error', 'neg_mean_absolute_error',
            'neg_mean_squared_error', 'r2']

            If you would like to use a custom scoring function, you can pass a callable
            function to this parameter with the signature scorer(y_true, y_pred).
            See the section on scoring functions in the documentation for more details.

            TPOT assumes that any custom scoring function with "error" or "loss" in the
            name is meant to be minimized, whereas any other functions will be maximized.
        cv: int or cross-validation generator, optional (default: 5)
            If CV is a number, then it is the number of folds to evaluate each
            pipeline over in k-fold cross-validation during the TPOT optimization
             process. If it is an object then it is an object to be used as a
             cross-validation generator.
        subsample: float, optional (default: 1.0)
            Subsample ratio of the training instance. Setting it to 0.5 means that TPOT
            randomly collects half of training samples for pipeline optimization process.
        n_jobs: int, optional (default: 1)
            Number of CPUs for evaluating pipelines in parallel during the TPOT
            optimization process. Assigning this to -1 will use as many cores as available
            on the computer.
        max_time_mins: int, optional (default: None)
            How many minutes TPOT has to optimize the pipeline.
            If provided, this setting will override the "generations" parameter and allow
            TPOT to run until it runs out of time.
        max_eval_time_mins: int, optional (default: 5)
            How many minutes TPOT has to optimize a single pipeline.
            Setting this parameter to higher values will allow TPOT to explore more
            complex pipelines, but will also allow TPOT to run longer.
        random_state: int, optional (default: None)
            Random number generator seed for TPOT. Use this parameter to make sure
            that TPOT will give you the same results each time you run it against the
            same data set with that seed.
        config_dict: a Python dictionary or string, optional (default: None)
            Python dictionary:
                A dictionary customizing the operators and parameters that
                TPOT uses in the optimization process.
                For examples, see config_regressor.py and config_classifier.py
            Path for configuration file:
                A path to a configuration file for customizing the operators and parameters that
                TPOT uses in the optimization process.
                For examples, see config_regressor.py and config_classifier.py
            String 'TPOT light':
                TPOT uses a light version of operator configuration dictionary instead of
                the default one.
            String 'TPOT MDR':
                TPOT uses a list of TPOT-MDR operator configuration dictionary instead of
                the default one.
            String 'TPOT sparse':
                TPOT uses a configuration dictionary with a one-hot-encoder and the
                operators normally included in TPOT that also support sparse matrices.
        warm_start: bool, optional (default: False)
            Flag indicating whether the TPOT instance will reuse the population from
            previous calls to fit().
        periodic_checkpoint_folder: path string, optional (default: None)
            If supplied, a folder in which tpot will periodically save the best pipeline so far while optimizing.
            Currently once per generation but not more often than once per 30 seconds.
            Useful in multiple cases:
                Sudden death before tpot could save optimized pipeline
                Track its progress
                Grab pipelines while it's still optimizing
        early_stop: int or None (default: None)
            How many generations TPOT checks whether there is no improvement in optimization process.
            End optimization process if there is no improvement in the set number of generations.
        verbosity: int, optional (default: 0)
            How much information TPOT communicates while it's running.
            0 = none, 1 = minimal, 2 = high, 3 = all.
            A setting of 2 or higher will add a progress bar during the optimization procedure.
        disable_update_check: bool, optional (default: False)
            Flag indicating whether the TPOT version checker should be disabled.

        Returns
        -------
        None

        """
        if self.__class__.__name__ == 'TPOTBase':
            raise RuntimeError('Do not instantiate the TPOTBase class directly; use TPOTRegressor or TPOTClassifier instead.')

        # Prompt the user if their version is out of date
        self.disable_update_check = disable_update_check
        if not self.disable_update_check:
            update_check('tpot', __version__)

        self._pareto_front = None
        self._optimized_pipeline = None
        self._optimized_pipeline_score = None
        self._exported_pipeline_text = ""
        self.fitted_pipeline_ = None
        self._fitted_imputer = None
        self._imputed = False
        self._pop = []
        self.warm_start = warm_start
        self.population_size = population_size
        self.generations = generations
        self.max_time_mins = max_time_mins
        self.max_eval_time_mins = max_eval_time_mins
<<<<<<< HEAD
        self.output_file = None
        self.sc = sc
        self.r = None
        if output_file:
            self.r = redis.StrictRedis(host='redis', port=6379, db=0)
            self.output_file = output_file
=======
        self.max_eval_time_seconds = max(int(self.max_eval_time_mins * 60), 1)
        self.periodic_checkpoint_folder = periodic_checkpoint_folder
        self.early_stop = early_stop
        self._last_optimized_pareto_front = None
        self._last_optimized_pareto_front_n_gens = 0

        # dont save periodic pipelines more often than this
        self._output_best_pipeline_period_seconds = 30

        # Try crossover and mutation at most this many times for
        # any one given individual (or pair of individuals)
        self._max_mut_loops = 50
>>>>>>> 57038d35

        # Set offspring_size equal to population_size by default
        if offspring_size:
            self.offspring_size = offspring_size
        else:
            self.offspring_size = population_size

        self.config_dict_params=config_dict
        self._setup_config(self.config_dict_params)

        self.operators = []
        self.arguments = []
        for key in sorted(self.config_dict.keys()):
            op_class, arg_types = TPOTOperatorClassFactory(
                key,
                self.config_dict[key],
                BaseClass=Operator,
                ArgBaseClass=ARGType
            )
            if op_class:
                self.operators.append(op_class)
                self.arguments += arg_types

        # Schedule TPOT to run for many generations if the user specifies a
        # run-time limit TPOT will automatically interrupt itself when the timer
        # runs out
        if max_time_mins is not None:
            self.generations = 1000000

        self.mutation_rate = mutation_rate
        self.crossover_rate = crossover_rate

        if self.mutation_rate + self.crossover_rate > 1:
            raise ValueError(
                'The sum of the crossover and mutation probabilities must be <= 1.0.'
            )

        self.verbosity = verbosity
        self.operators_context = {
            'make_pipeline': make_pipeline,
            'make_union': make_union,
            'StackingEstimator': StackingEstimator,
            'FunctionTransformer': FunctionTransformer,
            'copy': copy
        }
        self._pbar = None
        # Specifies where to output the progress messages (default: sys.stdout).
        # Maybe open this API in future version of TPOT.(io.TextIOWrapper or io.StringIO)
        self._file = sys.stdout

        # Dictionary of individuals that have already been evaluated in previous
        # generations
        self.evaluated_individuals_ = {}
        self.random_state = random_state

        # If the user passed a custom scoring function, store it in the sklearn
        # SCORERS dictionary
        if scoring:
            if hasattr(scoring, '__call__'):
                scoring_name = scoring.__name__
                greater_is_better = 'loss' not in scoring_name and 'error' not in scoring_name
                SCORERS[scoring_name] = make_scorer(scoring, greater_is_better=greater_is_better)
                self.scoring_function = scoring_name
            else:
                if scoring not in SCORERS:
                    raise ValueError(
                        'The scoring function {} is not available. Please '
                        'choose a valid scoring function from the TPOT '
                        'documentation.'.format(scoring)
                    )
                self.scoring_function = scoring

        self.cv = cv
        self.subsample = subsample
        if self.subsample <= 0.0 or self.subsample > 1.0:
            raise ValueError(
                'The subsample ratio of the training instance must be in the range (0.0, 1.0].'
            )
        if n_jobs == -1:
            self.n_jobs = cpu_count()
        else:
            self.n_jobs = n_jobs

        self._setup_pset()
        self._setup_toolbox()


    def _setup_config(self, config_dict):
        if config_dict:
            if isinstance(config_dict, dict):
                self.config_dict = config_dict
            elif config_dict == 'TPOT light':
                if self.classification:
                    self.config_dict = classifier_config_dict_light
                else:
                    self.config_dict = regressor_config_dict_light
            elif config_dict == 'TPOT MDR':
                if self.classification:
                    self.config_dict = tpot_mdr_classifier_config_dict
                else:
                    self.config_dict = tpot_mdr_regressor_config_dict
            elif config_dict == 'TPOT sparse':
                if self.classification:
                    self.config_dict = classifier_config_sparse
                else:
                    self.config_dict = regressor_config_sparse
            else:
                config = self._read_config_file(config_dict)
                if hasattr(config, 'tpot_config'):
                    self.config_dict = config.tpot_config
                else:
                    raise ValueError(
                                    'Could not find "tpot_config" in configuration file {}. '
                                    'When using a custom config file for customizing operators '
                                    'dictionary, the file must have a python dictionary with '
                                    'the standardized name of "tpot_config"'.format(config_dict)
                                    )
        else:
            self.config_dict = self.default_config_dict


    def _read_config_file(self, config_path):
        if os.path.isfile(config_path):
            try:
                custom_config = imp.new_module('custom_config')

                with open(config_path, 'r') as config_file:
                    file_string = config_file.read()
                    exec(file_string, custom_config.__dict__)
                return custom_config
            except Exception as e:
                raise ValueError(
                    'An error occured while attempting to read the specified '
                    'custom TPOT operator configuration file: {}'.format(e)
                )
        else:
            raise ValueError(
                'Could not open specified TPOT operator config file: '
                '{}'.format(config_path)
            )


    def _setup_pset(self):
        if self.random_state is not None:
            random.seed(self.random_state)
            np.random.seed(self.random_state)

        self._pset = gp.PrimitiveSetTyped('MAIN', [np.ndarray], Output_Array)
        self._pset.renameArguments(ARG0='input_matrix')
        self._add_operators()
        self._add_terminals()

        if self.verbosity > 2:
            print('{} operators have been imported by TPOT.'.format(len(self.operators)))


    def _add_operators(self):
        for operator in self.operators:
            if operator.root:
                # We need to add rooted primitives twice so that they can
                # return both an Output_Array (and thus be the root of the tree),
                # and return a np.ndarray so they can exist elsewhere in the tree.
                p_types = (operator.parameter_types()[0], Output_Array)
                self._pset.addPrimitive(operator, *p_types)

            self._pset.addPrimitive(operator, *operator.parameter_types())

            # Import required modules into local namespace so that pipelines
            # may be evaluated directly
            for key in sorted(operator.import_hash.keys()):
                module_list = ', '.join(sorted(operator.import_hash[key]))

                if key.startswith('tpot.'):
                    exec('from {} import {}'.format(key[4:], module_list))
                else:
                    exec('from {} import {}'.format(key, module_list))

                for var in operator.import_hash[key]:
                    self.operators_context[var] = eval(var)

        self._pset.addPrimitive(CombineDFs(), [np.ndarray, np.ndarray], np.ndarray)


    def _add_terminals(self):
        for _type in self.arguments:
            type_values = list(_type.values)

            for val in type_values:
                terminal_name = _type.__name__ + "=" + str(val)
                self._pset.addTerminal(val, _type, name=terminal_name)


    def _setup_toolbox(self):
        creator.create('FitnessMulti', base.Fitness, weights=(-1.0, 1.0))
        creator.create('Individual', gp.PrimitiveTree, fitness=creator.FitnessMulti)

        self._toolbox = base.Toolbox()
        self._toolbox.register('expr', self._gen_grow_safe, pset=self._pset, min_=1, max_=3)
        self._toolbox.register('individual', tools.initIterate, creator.Individual, self._toolbox.expr)
        self._toolbox.register('population', tools.initRepeat, list, self._toolbox.individual)
        self._toolbox.register('compile', self._compile_to_sklearn)
        self._toolbox.register('select', tools.selNSGA2)
        self._toolbox.register('mate', self._mate_operator)
        self._toolbox.register('expr_mut', self._gen_grow_safe, min_=1, max_=4)
        self._toolbox.register('mutate', self._random_mutation_operator)


    def fit(self, features, target, sample_weight=None, groups=None):
        """Fit an optimized machine learning pipeline.

        Uses genetic programming to optimize a machine learning pipeline that
        maximizes score on the provided features and target. Performs internal
        k-fold cross-validaton to avoid overfitting on the training data.

        Parameters
        ----------
        features: array-like {n_samples, n_features}
            Feature matrix

            TPOT and all scikit-learn algorithms assume that the features will be numerical
            and there will be no missing values. As such, when a feature matrix is provided
            to TPOT, all missing values will automatically be replaced (i.e., imputed) using
            median value imputation.

            If you wish to use a different imputation strategy than median imputation, please
            make sure to apply imputation to your feature set prior to passing it to TPOT.
        target: array-like {n_samples}
            List of class labels for prediction
        sample_weight: array-like {n_samples}, optional
            Per-sample weights. Higher weights force TPOT to put more emphasis on those points
        groups: array-like, with shape {n_samples, }, optional
            Group labels for the samples used when performing cross-validation.
            This parameter should only be used in conjunction with sklearn's Group cross-validation
            functions, such as sklearn.model_selection.GroupKFold

        Returns
        -------
        self: object
            Returns a copy of the fitted TPOT object

        """
        features = features.astype(np.float64)

        # Resets the imputer to be fit for the new dataset
        self._fitted_imputer = None
        self._imputed = False
        # If features is a sparse matrix, do not apply imputation
        if sparse.issparse(features):
            if self.config_dict_params in [None, "TPOT light", "TPOT MDR"]:
                raise ValueError(
                                'Not all operators in {} supports sparse matrix. '
                                'Please use \"TPOT sparse\" for sparse matrix.'.format(self.config_dict_params)
                                )
            elif self.config_dict_params != "TPOT sparse":
                print(
                    'Warning: Since the input matrix is a sparse matrix, please makes sure all the operators in the '
                    'customized config dictionary supports sparse matriies.'
                    )
        else:
            if np.any(np.isnan(features)):
                self._imputed = True
                features = self._impute_values(features)

        self._check_dataset(features, target)

        # Randomly collect a subsample of training samples for pipeline optimization process.
        if self.subsample < 1.0:
            features, _, target, _ = train_test_split(features, target, train_size=self.subsample, random_state=self.random_state)
            # Raise a warning message if the training size is less than 1500 when subsample is not default value
            if features.shape[0] < 1500:
                print(
                    'Warning: Although subsample can accelerate pipeline optimization process, '
                    'too small training sample size may cause unpredictable effect on maximizing '
                    'score in pipeline optimization process. Increasing subsample ratio may get '
                    'a more reasonable outcome from optimization process in TPOT.'
                    )

        # Set the seed for the GP run
        if self.random_state is not None:
            random.seed(self.random_state)  # deap uses random
            np.random.seed(self.random_state)

        self._start_datetime = datetime.now()
        self._last_pipeline_write = self._start_datetime
        self._toolbox.register('evaluate', self._evaluate_individuals, features=features, target=target, sample_weight=sample_weight, groups=groups)

        # assign population, self._pop can only be not None if warm_start is enabled
        if self._pop:
            pop = self._pop
        else:
            pop = self._toolbox.population(n=self.population_size)

        def pareto_eq(ind1, ind2):
            """Determine whether two individuals are equal on the Pareto front.

            Parameters
            ----------
            ind1: DEAP individual from the GP population
                First individual to compare
            ind2: DEAP individual from the GP population
                Second individual to compare

            Returns
            ----------
            individuals_equal: bool
                Boolean indicating whether the two individuals are equal on
                the Pareto front

            """
            return np.allclose(ind1.fitness.values, ind2.fitness.values)

        # Generate new pareto front if it doesn't already exist for warm start
        if not self.warm_start or not self._pareto_front:
            self._pareto_front = tools.ParetoFront(similar=pareto_eq)

        # Start the progress bar
        if self.max_time_mins:
            total_evals = self.population_size
        else:
            total_evals = self.offspring_size * self.generations + self.population_size

        self._pbar = tqdm(total=total_evals, unit='pipeline', leave=False,
                          disable=not (self.verbosity >= 2), desc='Optimization Progress')

        if self.r is not None:
            self.r.publish(self.output_file,"total evaluation: {}".format(total_evals))

        try:
            with warnings.catch_warnings():
                warnings.simplefilter('ignore')
                pop, _ = eaMuPlusLambda(
                    population=pop,
                    toolbox=self._toolbox,
                    mu=self.population_size,
                    lambda_=self.offspring_size,
                    cxpb=self.crossover_rate,
                    mutpb=self.mutation_rate,
                    ngen=self.generations,
                    pbar=self._pbar,
                    halloffame=self._pareto_front,
                    verbose=self.verbosity,
                    per_generation_function=self._check_periodic_pipeline
                )

            # store population for the next call
            if self.warm_start:
                self._pop = pop

        # Allow for certain exceptions to signal a premature fit() cancellation
        except (KeyboardInterrupt, SystemExit, StopIteration) as e:
            if self.verbosity > 0:
                self._pbar.write('', file=self._file)
                self._pbar.write('{}\nTPOT closed prematurely. Will use the current best pipeline.'.format(e),
                                    file=self._file)
        finally:
            # keep trying 10 times in case weird things happened like multiple CTRL+C or exceptions
            attempts = 10
            for attempt in range(attempts):
                try:
                    # Close the progress bar
                    # Standard truthiness checks won't work for tqdm
                    if not isinstance(self._pbar, type(None)):
                        self._pbar.close()

<<<<<<< HEAD
                    # Store the pipeline with the highest internal testing score
                    if self._pareto_front:
                        self._update_top_pipeline()

                        # It won't raise error for a small test like in a unit test because a few pipeline sometimes
                        # may fail due to the training data does not fit the operator's requirement.
                        if not self._optimized_pipeline:
                            raise Exception('There was an error in the TPOT optimization '
                                  'process. This could be because the data was '
                                  'not formatted properly, or because data for '
                                  'a regression problem was provided to the '
                                  'TPOTClassifier object. Please make sure you '
                                  'passed the data to TPOT correctly.')
                        else:
                            self.fitted_pipeline_ = self._toolbox.compile(expr=self._optimized_pipeline)

                            with warnings.catch_warnings():
                                warnings.simplefilter('ignore')
                                self.fitted_pipeline_.fit(features, target)

                            if self.verbosity in [1, 2]:
                                # Add an extra line of spacing if the progress bar was used
                                if self.verbosity >= 2:
                                    print('')
                                print('Best pipeline: {}'.format(self._optimized_pipeline))

                            # Store and fit the entire Pareto front as fitted models for convenience
                            self.pareto_front_fitted_pipelines_ = {}

                            for pipeline in self._pareto_front.items:
                                self.pareto_front_fitted_pipelines_[str(pipeline)] = self._toolbox.compile(expr=pipeline)
                                with warnings.catch_warnings():
                                    warnings.simplefilter('ignore')
                                    self.pareto_front_fitted_pipelines_[str(pipeline)].fit(features, target)
=======
                    self._update_top_pipeline()
                    self._summary_of_best_pipeline(features, target)
>>>>>>> 57038d35
                    break

                except (KeyboardInterrupt, SystemExit, Exception) as e:
                    # raise the exception if it's our last attempt
                    if attempt == (attempts - 1):
<<<<<<< HEAD
                        raise

            if self.r is not None:
                self.r.publish(self.output_file,"EVALUATION_COMPLETE")
=======
                        raise e
>>>>>>> 57038d35
            return self


    def _update_top_pipeline(self):
        """Helper function to update the _optimized_pipeline field.
        """
        # Store the pipeline with the highest internal testing score
        if self._pareto_front:
            self._optimized_pipeline_score = -float('inf')
            for pipeline, pipeline_scores in zip(self._pareto_front.items, reversed(self._pareto_front.keys)):
                if pipeline_scores.wvalues[1] > self._optimized_pipeline_score:
                    self._optimized_pipeline = pipeline
                    self._optimized_pipeline_score = pipeline_scores.wvalues[1]

            if not self._optimized_pipeline:
                raise RuntimeError('There was an error in the TPOT optimization '
                                  'process. This could be because the data was '
                                  'not formatted properly, or because data for '
                                  'a regression problem was provided to the '
                                  'TPOTClassifier object. Please make sure you '
                                  'passed the data to TPOT correctly.')
            else:
                pareto_front_wvalues = [pipeline_scores.wvalues[1] for pipeline_scores in self._pareto_front.keys]
                if not self._last_optimized_pareto_front:
                    self._last_optimized_pareto_front = pareto_front_wvalues
                elif self._last_optimized_pareto_front == pareto_front_wvalues:
                    self._last_optimized_pareto_front_n_gens += 1
                else:
                    self._last_optimized_pareto_front = pareto_front_wvalues
                    self._last_optimized_pareto_front_n_gens = 0
        else:
            # If user passes CTRL+C in initial generation, self._pareto_front (halloffame) shoule be not updated yet.
            # need raise RuntimeError because no pipeline has been optimized
            raise RuntimeError('A pipeline has not yet been optimized. Please call fit() first.')


    def _summary_of_best_pipeline(self, features, target):
        """Print out best pipeline at the end of optimization process.

        Parameters
        ----------
        features: array-like {n_samples, n_features}
            Feature matrix

        target: array-like {n_samples}
            List of class labels for prediction

        Returns
        -------
        self: object
            Returns a copy of the fitted TPOT object
        """
        if not self._optimized_pipeline:
            raise RuntimeError('There was an error in the TPOT optimization '
                              'process. This could be because the data was '
                              'not formatted properly, or because data for '
                              'a regression problem was provided to the '
                              'TPOTClassifier object. Please make sure you '
                              'passed the data to TPOT correctly.')
        else:
            self.fitted_pipeline_ = self._toolbox.compile(expr=self._optimized_pipeline)

            with warnings.catch_warnings():
                warnings.simplefilter('ignore')
                self.fitted_pipeline_.fit(features, target)

            if self.verbosity in [1, 2]:
                # Add an extra line of spacing if the progress bar was used
                if self.verbosity >= 2:
                    print('')

                optimized_pipeline_str = self.clean_pipeline_string(self._optimized_pipeline)
                print('Best pipeline:', optimized_pipeline_str)

            # Store and fit the entire Pareto front as fitted models for convenience
            self.pareto_front_fitted_pipelines_ = {}

            for pipeline in self._pareto_front.items:
                self.pareto_front_fitted_pipelines_[str(pipeline)] = self._toolbox.compile(expr=pipeline)
                with warnings.catch_warnings():
                    warnings.simplefilter('ignore')
                    self.pareto_front_fitted_pipelines_[str(pipeline)].fit(features, target)


    def predict(self, features):
        """Use the optimized pipeline to predict the target for a feature set.

        Parameters
        ----------
        features: array-like {n_samples, n_features}
            Feature matrix

        Returns
        ----------
        array-like: {n_samples}
            Predicted target for the samples in the feature matrix

        """
        if not self.fitted_pipeline_:
            raise RuntimeError('A pipeline has not yet been optimized. Please call fit() first.')

        features = features.astype(np.float64)

        if np.any(np.isnan(features)):
            self._imputed = True
            features = self._impute_values(features)
        else:
            self._imputed = False

        return self.fitted_pipeline_.predict(features)


    def fit_predict(self, features, target, sample_weight=None, groups=None):
        """Call fit and predict in sequence.

        Parameters
        ----------
        features: array-like {n_samples, n_features}
            Feature matrix
        target: array-like {n_samples}
            List of class labels for prediction
        sample_weight: array-like {n_samples}, optional
            Per-sample weights. Higher weights force TPOT to put more emphasis on those points
        groups: array-like, with shape {n_samples, }, optional
            Group labels for the samples used when performing cross-validation.
            This parameter should only be used in conjunction with sklearn's Group cross-validation
            functions, such as sklearn.model_selection.GroupKFold

        Returns
        ----------
        array-like: {n_samples}
            Predicted target for the provided features

        """
        self.fit(features, target, sample_weight=sample_weight, groups=groups)
        return self.predict(features)


    def score(self, testing_features, testing_target):
        """Return the score on the given testing data using the user-specified scoring function.

        Parameters
        ----------
        testing_features: array-like {n_samples, n_features}
            Feature matrix of the testing set
        testing_target: array-like {n_samples}
            List of class labels for prediction in the testing set

        Returns
        -------
        accuracy_score: float
            The estimated test set accuracy

        """
        if self.fitted_pipeline_ is None:
            raise RuntimeError('A pipeline has not yet been optimized. Please call fit() first.')

        # If the scoring function is a string, we must adjust to use the sklearn
        # scoring interface
        score = SCORERS[self.scoring_function](
            self.fitted_pipeline_,
            testing_features.astype(np.float64),
            testing_target.astype(np.float64)
        )
        return abs(score)


    def predict_proba(self, features):
        """Use the optimized pipeline to estimate the class probabilities for a feature set.

        Parameters
        ----------
        features: array-like {n_samples, n_features}
            Feature matrix of the testing set

        Returns
        -------
        array-like: {n_samples, n_target}
            The class probabilities of the input samples

        """
        if not self.fitted_pipeline_:
            raise RuntimeError('A pipeline has not yet been optimized. Please call fit() first.')
        else:
            if not(hasattr(self.fitted_pipeline_, 'predict_proba')):
                raise RuntimeError('The fitted pipeline does not have the predict_proba() function.')
            return self.fitted_pipeline_.predict_proba(features.astype(np.float64))


    def set_params(self, **params):
        """Set the parameters of TPOT.

        Returns
        -------
        self
        """
        self.__init__(**params)

        return self


    def clean_pipeline_string(self, individual):
        """Provide a string of the individual without the parameter prefixes.

        Parameters
        ----------
        individual: individual
            Individual which should be represented by a pretty string

        Returns
        -------
        A string like str(individual), but with parameter prefixes removed.

        """
        dirty_string = str(individual)
        # There are many parameter prefixes in the pipeline strings, used solely for
        # making the terminal name unique, eg. LinearSVC__.
        parameter_prefixes = [(m.start(), m.end()) for m in re.finditer(', [\w]+__', dirty_string)]
        # We handle them in reverse so we do not mess up indices
        pretty = dirty_string
        for (start, end) in reversed(parameter_prefixes):
            pretty = pretty[:start+2] + pretty[end:]

        return pretty


    def _check_periodic_pipeline(self):
        """If enough time has passed, save a new optimized pipeline.

        Currently used in the per generation hook in the optimization loop.
        """
        self._update_top_pipeline()
        if self.periodic_checkpoint_folder is not None:
            total_since_last_pipeline_save = (datetime.now() - self._last_pipeline_write).total_seconds()
            if total_since_last_pipeline_save > self._output_best_pipeline_period_seconds:
                self._last_pipeline_write = datetime.now()
                self._save_periodic_pipeline()

        if self.early_stop is not None:
            if self._last_optimized_pareto_front_n_gens >= self.early_stop:
                raise StopIteration("The optimized pipeline was not improved after evaluating {} more generations. "
                                        "Will end the optimization process.\n".format(self.early_stop))


    def _save_periodic_pipeline(self):
        try:
            filename = os.path.join(self.periodic_checkpoint_folder, 'pipeline_{}.py'.format(datetime.now().strftime('%Y.%m.%d_%H-%M-%S')))
            did_export = self.export(filename, skip_if_repeated=True)
            if not did_export:
                self._update_pbar(pbar_num=0, pbar_msg='Periodic pipeline was not saved, probably saved before...')
            else:
                self._update_pbar(pbar_num=0, pbar_msg='Saving best periodic pipeline to {}'.format(filename))
        except Exception as e:
            self._update_pbar(pbar_num=0, pbar_msg='Failed saving periodic pipeline, exception:\n{}'.format(str(e)[:250]))


    def export(self, output_file_name, skip_if_repeated=False):
        """Export the optimized pipeline as Python code.

        Parameters
        ----------
        output_file_name: string
            String containing the path and file name of the desired output file
        skip_if_repeated: boolean
            If True, skip the actual writing if a pipeline
            code would be identical to the last pipeline exported

        Returns
        -------
        False if it skipped writing the pipeline to file
        True if the pipeline was actually written

        """
        if self._optimized_pipeline is None:
            raise RuntimeError('A pipeline has not yet been optimized. Please call fit() first.')

        to_write = export_pipeline(self._optimized_pipeline, self.operators, self._pset, self._imputed, self._optimized_pipeline_score)

        # dont export a pipeline you just had
        if skip_if_repeated and (self._exported_pipeline_text == to_write):
            return False

        with open(output_file_name, 'w') as output_file:
            output_file.write(to_write)
            self._exported_pipeline_text = to_write

        return True


    def _impute_values(self, features):
        """Impute missing values in a feature set.

        Parameters
        ----------
        features: array-like {n_samples, n_features}
            A feature matrix

        Returns
        -------
        array-like {n_samples, n_features}
        """
        if self.verbosity > 1:
            print('Imputing missing values in feature set')

        if self._fitted_imputer is None:
            self._fitted_imputer = Imputer(strategy="median")
            self._fitted_imputer.fit(features)

        return self._fitted_imputer.transform(features)


    def _check_dataset(self, features, target):
        """Check if a dataset has a valid feature set and labels.

        Parameters
        ----------
        features: array-like {n_samples, n_features}
            Feature matrix
        target: array-like {n_samples}
            List of class labels for prediction

        Returns
        -------
        None
        """
        try:
            check_X_y(features, target, accept_sparse=True)
        except (AssertionError, ValueError):
            raise ValueError(
                'Error: Input data is not in a valid format. Please confirm '
                'that the input data is scikit-learn compatible. For example, '
                'the features must be a 2-D array and target labels must be a '
                '1-D array.'
            )

    def _compile_to_sklearn(self, expr):
        """Compile a DEAP pipeline into a sklearn pipeline.

        Parameters
        ----------
        expr: DEAP individual
            The DEAP pipeline to be compiled

        Returns
        -------
        sklearn_pipeline: sklearn.pipeline.Pipeline
        """
        sklearn_pipeline = generate_pipeline_code(expr_to_tree(expr, self._pset), self.operators)
        return eval(sklearn_pipeline, self.operators_context)


    def _set_param_recursive(self, pipeline_steps, parameter, value):
        """Recursively iterate through all objects in the pipeline and set a given parameter.

        Parameters
        ----------
        pipeline_steps: array-like
            List of (str, obj) tuples from a scikit-learn pipeline or related object
        parameter: str
            The parameter to assign a value for in each pipeline object
        value: any
            The value to assign the parameter to in each pipeline object
        Returns
        -------
        None

        """
        for (_, obj) in pipeline_steps:
            recursive_attrs = ['steps', 'transformer_list', 'estimators']
            for attr in recursive_attrs:
                if hasattr(obj, attr):
                    self._set_param_recursive(getattr(obj, attr), parameter, value)
            if hasattr(obj, 'estimator'): # nested estimator
                est = getattr(obj, 'estimator')
                if hasattr(est, parameter):
                    setattr(est, parameter, value)
            if hasattr(obj, parameter):
                setattr(obj, parameter, value)


    def _stop_by_max_time_mins(self):
        """Stop optimization process once maximum minutes have elapsed."""
        if self.max_time_mins:
            total_mins_elapsed = (datetime.now() - self._start_datetime).total_seconds() / 60.
            if total_mins_elapsed >= self.max_time_mins:
                raise KeyboardInterrupt('{} minutes have elapsed. TPOT will close down.'.format(total_mins_elapsed))


    def _evaluate_individuals(self, individuals, features, target, sample_weight=None, groups=None):
        """Determine the fit of the provided individuals.

        Parameters
        ----------
        individuals: a list of DEAP individual
            One individual is a list of pipeline operators and model parameters that can be
            compiled by DEAP into a callable function
        features: numpy.ndarray {n_samples, n_features}
            A numpy matrix containing the training and testing features for the individual's evaluation
        target: numpy.ndarray {n_samples}
            A numpy matrix containing the training and testing target for the individual's evaluation
        sample_weight: array-like {n_samples}, optional
            List of sample weights to balance (or un-balanace) the dataset target as needed
        groups: array-like {n_samples, }, optional
            Group labels for the samples used while splitting the dataset into train/test set

        Returns
        -------
        fitnesses_ordered: float
            Returns a list of tuple value indicating the individual's fitness
            according to its performance on the provided data

        """
<<<<<<< HEAD
        try:
            if self.max_time_mins:
                total_mins_elapsed = (datetime.now() - self._start_datetime).total_seconds() / 60.
                if total_mins_elapsed >= self.max_time_mins:
                    raise KeyboardInterrupt('{} minutes have elapsed. TPOT will close down.'.format(total_mins_elapsed))

            # Check we do not evaluate twice the same individual in one pass.
            _, unique_individual_indices = np.unique([str(ind) for ind in individuals], return_index=True)
            unique_individuals = [ind for i, ind in enumerate(individuals) if i in unique_individual_indices]

            # return fitness scores
            operator_counts = {}
            # 4 lists of DEAP individuals, their sklearn pipelines and their operator counts for parallel computing
            eval_individuals_str = []
            sklearn_pipeline_list = []

            for individual in unique_individuals:
                # Disallow certain combinations of operators because they will take too long or take up too much RAM
                # This is a fairly hacky way to prevent TPOT from getting stuck on bad pipelines and should be improved in a future release
                individual_str = str(individual)
                sklearn_pipeline_str = generate_pipeline_code(expr_to_tree(individual, self._pset), self.operators)
                if sklearn_pipeline_str.count('PolynomialFeatures') > 1:
                    if self.verbosity > 2:
                        self._pbar.write('Invalid pipeline encountered. Skipping its evaluation.')
                    self.evaluated_individuals_[individual_str] = (5000., -float('inf'))
                    if not self._pbar.disable:
                        self._pbar.update(1)
                # Check if the individual was evaluated before
                elif individual_str in self.evaluated_individuals_:
                    if self.verbosity > 2:
                        self._pbar.write('Pipeline encountered that has previously been evaluated during the '
                                         'optimization process. Using the score from the previous evaluation.')
                    if not self._pbar.disable:
                        self._pbar.update(1)
                else:
                    try:
                        # Transform the tree expression into an sklearn pipeline
                        sklearn_pipeline = self._toolbox.compile(expr=individual)

                        # Fix random state when the operator allows
                        self._set_param_recursive(sklearn_pipeline.steps, 'random_state', 42)
                        # Setting the seed is needed for XGBoost support because XGBoost currently stores
                        # both a seed and random_state, and they're not synced correctly.
                        # XGBoost will raise an exception if random_state != seed.
                        if 'XGB' in sklearn_pipeline_str:
                            self._set_param_recursive(sklearn_pipeline.steps, 'seed', 42)

                        # Count the number of pipeline operators as a measure of pipeline complexity
                        operator_count = self._operator_count(individual)
                        operator_counts[individual_str] = max(1, operator_count)
                    except Exception:
                        self.evaluated_individuals_[individual_str] = (5000., -float('inf'))
                        if not self._pbar.disable:
                            self._pbar.update(1)
                        continue
                    eval_individuals_str.append(individual_str)
                    sklearn_pipeline_list.append(sklearn_pipeline)

            # evaluate pipeline
            resulting_score_list = []
            # chunk size for pbar update

            if self.sc is not None:
                arPipelines = []
                model_type = self.__class__.__name__
                output_file = self.output_file
                max_eval_time_mins = self.max_eval_time_mins
                scoring_function=self.scoring_function
                cv=self.cv
                br_features = self.sc.broadcast(features)
                def mapFunc(index):
                    return (index, _wrapped_cross_val_score(
                        sklearn_pipeline=arPipelines[index],
                        features=br_features.value,
                        target=target,
                        cv=cv, #self.cv,
                        scoring_function=scoring_function, #self.scoring_function,
                        sample_weight=sample_weight,
                        max_eval_time_mins=max_eval_time_mins, #self.max_eval_time_mins,
                        groups=groups,
                        output_file=output_file, #self.output_file,
                        model_type=model_type
                        ))

            for chunk_idx in range(0, len(sklearn_pipeline_list), self.n_jobs * 4):
                if self.sc is not None:
                    arPipelines = []
                    arParams = []
                    for sklearn_pipeline in sklearn_pipeline_list[chunk_idx:chunk_idx + self.n_jobs * 4]:
                        arParams.append(len(arPipelines))
                        arPipelines.append(sklearn_pipeline)
                    rddParams = self.sc.parallelize(arParams)
                    indexed_result_score = dict(rddParams.map(mapFunc).collect())
                    tmp_result_score = [indexed_result_score[idx] for idx in range(len(indexed_result_score))]
                else:
                    jobs = []

                    for sklearn_pipeline in sklearn_pipeline_list[chunk_idx:chunk_idx + self.n_jobs * 4]:
                        job = delayed(_wrapped_cross_val_score)(
                            sklearn_pipeline=sklearn_pipeline,
                            features=features,
                            target=target,
                            cv=self.cv,
                            scoring_function=self.scoring_function,
                            sample_weight=sample_weight,
                            max_eval_time_mins=self.max_eval_time_mins,
                            groups=groups,
                            output_file=self.output_file,
                            model_type=self.__class__.__name__
                        )
                        jobs.append(job)
                    parallel = Parallel(n_jobs=self.n_jobs, verbose=0, pre_dispatch='2*n_jobs')
                    tmp_result_score = parallel(jobs)

                # update pbar
                for val in tmp_result_score:
                    if not self._pbar.disable:
                        self._pbar.update(1)
                    if val == 'Timeout':
                        if self.verbosity > 2:
                            self._pbar.write('Skipped pipeline #{0} due to time out. '
                                             'Continuing to the next pipeline.'.format(self._pbar.n))
                        resulting_score_list.append(-float('inf'))
                    else:
                        resulting_score_list.append(val)

            for resulting_score, individual_str in zip(resulting_score_list, eval_individuals_str):
                if type(resulting_score) in [float, np.float64, np.float32]:
                    self.evaluated_individuals_[individual_str] = (operator_counts[individual_str], resulting_score)
                else:
                    raise ValueError('Scoring function does not return a float.')

            return [self.evaluated_individuals_[str(individual)] for individual in individuals]
        except Exception as e:
            print("Error while running _wrapped_cross_val_score : %s" % str(e))
            print(traceback.format_exc())
            raise e
=======

        operator_counts, eval_individuals_str, sklearn_pipeline_list = self._preprocess_individuals(individuals)

        # Make the partial function that will be called below
        partial_wrapped_cross_val_score = partial(
            _wrapped_cross_val_score,
            features=features,
            target=target,
            cv=self.cv,
            scoring_function=self.scoring_function,
            sample_weight=sample_weight,
            groups=groups,
            timeout=self.max_eval_time_seconds
        )

        result_score_list = []
        # Don't use parallelization if n_jobs==1
        if self.n_jobs == 1:
            for sklearn_pipeline in sklearn_pipeline_list:
                self._stop_by_max_time_mins()
                val = partial_wrapped_cross_val_score(sklearn_pipeline=sklearn_pipeline)
                result_score_list = self._update_val(val, result_score_list)
        else:
            # chunk size for pbar update
            for chunk_idx in range(0, len(sklearn_pipeline_list), self.n_jobs * 4):
                self._stop_by_max_time_mins()
                parallel = Parallel(n_jobs=self.n_jobs, verbose=0, pre_dispatch='2*n_jobs')
                tmp_result_scores = parallel(delayed(partial_wrapped_cross_val_score)(sklearn_pipeline=sklearn_pipeline)
                                             for sklearn_pipeline in sklearn_pipeline_list[chunk_idx:chunk_idx + self.n_jobs * 4])
                # update pbar
                for val in tmp_result_scores:
                    result_score_list = self._update_val(val, result_score_list)

        self._update_evaluated_individuals_(result_score_list, eval_individuals_str, operator_counts)

        return [self.evaluated_individuals_[str(individual)] for individual in individuals]


    def _preprocess_individuals(self, individuals):
        """Preprocess DEAP individuals before pipeline evaluation.

        Parameters
        ----------
        individuals: a list of DEAP individual
            One individual is a list of pipeline operators and model parameters that can be
            compiled by DEAP into a callable function

        Returns
        -------
        operator_counts: dictionary
            a dictionary of operator counts in individuals for evaluation
        eval_individuals_str: list
            a list of string of individuals for evaluation
        sklearn_pipeline_list: list
            a list of scikit-learn pipelines converted from DEAP individuals for evaluation
        """
        # update self._pbar.total
        if not (self.max_time_mins is None) and not self._pbar.disable and self._pbar.total <= self._pbar.n:
            self._pbar.total += self.offspring_size
        # Check we do not evaluate twice the same individual in one pass.
        _, unique_individual_indices = np.unique([str(ind) for ind in individuals], return_index=True)
        unique_individuals = [ind for i, ind in enumerate(individuals) if i in unique_individual_indices]
        # update number of duplicate pipelines
        self._update_pbar(pbar_num=len(individuals)-len(unique_individuals))

        # a dictionary for storing operator counts
        operator_counts = {}
        # 2 lists of DEAP individuals' string, their sklearn pipelines for parallel computing
        eval_individuals_str = []
        sklearn_pipeline_list = []

        for individual in unique_individuals:
            # Disallow certain combinations of operators because they will take too long or take up too much RAM
            # This is a fairly hacky way to prevent TPOT from getting stuck on bad pipelines and should be improved in a future release
            individual_str = str(individual)
            sklearn_pipeline_str = generate_pipeline_code(expr_to_tree(individual, self._pset), self.operators)
            if sklearn_pipeline_str.count('PolynomialFeatures') > 1:
                self.evaluated_individuals_[individual_str] = (5000., -float('inf'))
                self._update_pbar(pbar_msg='Invalid pipeline encountered. Skipping its evaluation.')
            # Check if the individual was evaluated before
            elif individual_str in self.evaluated_individuals_:
                self._update_pbar(pbar_msg=('Pipeline encountered that has previously been evaluated during the '
                                 'optimization process. Using the score from the previous evaluation.'))
            else:
                try:
                    # Transform the tree expression into an sklearn pipeline
                    sklearn_pipeline = self._toolbox.compile(expr=individual)

                    # Fix random state when the operator allows
                    self._set_param_recursive(sklearn_pipeline.steps, 'random_state', 42)
                    # Setting the seed is needed for XGBoost support because XGBoost currently stores
                    # both a seed and random_state, and they're not synced correctly.
                    # XGBoost will raise an exception if random_state != seed.
                    if 'XGB' in sklearn_pipeline_str:
                        self._set_param_recursive(sklearn_pipeline.steps, 'seed', 42)

                    # Count the number of pipeline operators as a measure of pipeline complexity
                    operator_count = self._operator_count(individual)
                    operator_counts[individual_str] = max(1, operator_count)
                except Exception:
                    self.evaluated_individuals_[individual_str] = (5000., -float('inf'))
                    self._update_pbar()
                    continue
                eval_individuals_str.append(individual_str)
                sklearn_pipeline_list.append(sklearn_pipeline)

        return operator_counts, eval_individuals_str, sklearn_pipeline_list


    def _update_evaluated_individuals_(self, result_score_list, eval_individuals_str, operator_counts):
        """Update self.evaluated_individuals_ and error message during pipeline evaluation.

        Parameters
        ----------
        result_score_list: list
            A list of CV scores for evaluated pipelines
        eval_individuals_str: list
            A list of strings for evaluated pipelines
        operator_counts: list
            A list of operator counts for evaluated pipelines

        Returns
        -------
        None
        """
        for result_score, individual_str in zip(result_score_list, eval_individuals_str):
            if type(result_score) in [float, np.float64, np.float32]:
                self.evaluated_individuals_[individual_str] = (operator_counts[individual_str], result_score)
            else:
                raise ValueError('Scoring function does not return a float.')


    def _update_pbar(self, pbar_num=1, pbar_msg=None):
        """Update self._pbar and error message during pipeline evaluation.

        Parameters
        ----------
        pbar_num: int
            How many pipelines has been processed
        pbar_msg: None or string
            Error message

        Returns
        -------
        None
        """
        if not isinstance(self._pbar, type(None)):
            if self.verbosity > 2 and pbar_msg is not None:
                self._pbar.write(pbar_msg, file=self._file)
            if not self._pbar.disable:
                self._pbar.update(pbar_num)

>>>>>>> 57038d35

    @_pre_test
    def _mate_operator(self, ind1, ind2):
        for _ in range(self._max_mut_loops):
            ind1_copy, ind2_copy = self._toolbox.clone(ind1),self._toolbox.clone(ind2)
            offspring, offspring2 = cxOnePoint(ind1_copy, ind2_copy)
            if str(offspring) not in self.evaluated_individuals_:
                # We only use the first offspring, so we do not care to check uniqueness of the second.
                break

        return offspring, offspring2


    @_pre_test
    def _random_mutation_operator(self, individual, allow_shrink=True):
        """Perform a replacement, insertion, or shrink mutation on an individual.

        Parameters
        ----------
        individual: DEAP individual
            A list of pipeline operators and model parameters that can be
            compiled by DEAP into a callable function

        allow_shrink: bool (True)
            If True the `mutShrink` operator, which randomly shrinks the pipeline,
            is allowed to be chosen as one of the random mutation operators.
            If False, `mutShrink`  will never be chosen as a mutation operator.

        Returns
        -------
        mut_ind: DEAP individual
            Returns the individual with one of the mutations applied to it

        """
        mutation_techniques = [
            partial(gp.mutInsert, pset=self._pset),
            partial(mutNodeReplacement, pset=self._pset)
        ]

        # We can't shrink pipelines with only one primitive, so we only add it if we find more primitives.
        number_of_primitives = sum([isinstance(node, deap.gp.Primitive) for node in individual])
        if number_of_primitives > 1 and allow_shrink:
            mutation_techniques.append(partial(gp.mutShrink))

        mutator = np.random.choice(mutation_techniques)

        unsuccesful_mutations = 0
        for _ in range(self._max_mut_loops):
            # We have to clone the individual because mutator operators work in-place.
            ind = self._toolbox.clone(individual)
            offspring, = mutator(ind)
            if str(offspring) not in self.evaluated_individuals_:
                break
            else:
                unsuccesful_mutations += 1

        # Sometimes you have pipelines for which every shrunk version has already been explored too.
        # To still mutate the individual, one of the two other mutators should be applied instead.
        if ((unsuccesful_mutations == 50) and
           (type(mutator) is partial and mutator.func is gp.mutShrink)):
            offspring, = self._random_mutation_operator(individual, allow_shrink=False)

        return offspring,


    def _gen_grow_safe(self, pset, min_, max_, type_=None):
        """Generate an expression where each leaf might have a different depth between min_ and max_.

        Parameters
        ----------
        pset: PrimitiveSetTyped
            Primitive set from which primitives are selected.
        min_: int
            Minimum height of the produced trees.
        max_: int
            Maximum Height of the produced trees.
        type_: class
            The type that should return the tree when called, when
                  :obj:None (default) the type of :pset: (pset.ret)
                  is assumed.
        Returns
        -------
        individual: list
            A grown tree with leaves at possibly different depths.
        """
        def condition(height, depth, type_):
            """Stop when the depth is equal to height or when a node should be a terminal."""
            return type_ not in [np.ndarray, Output_Array] or depth == height

        return self._generate(pset, min_, max_, condition, type_)


    def _operator_count(self, individual):
        """Count the number of pipeline operators as a measure of pipeline complexity.

        Parameters
        ----------
        individual: list
            A grown tree with leaves at possibly different depths
            dependending on the condition function.

        Returns
        -------
        operator_count: int
            How many operators in a pipeline
        """
        operator_count = 0
        for i in range(len(individual)):
            node = individual[i]
            if type(node) is deap.gp.Primitive and node.name != 'CombineDFs':
                operator_count += 1
        return operator_count


    def _update_val(self, val, result_score_list):
        """Update values in the list of result scores and self._pbar during pipeline evaluation.

        Parameters
        ----------
        val: float or "Timeout"
            CV scores
        result_score_list: list
            A list of CV scores

        Returns
        -------
        result_score_list: list
            A updated list of CV scores
        """
        self._update_pbar()
        if val == 'Timeout':
            self._update_pbar(pbar_msg=('Skipped pipeline #{0} due to time out. '
                             'Continuing to the next pipeline.'.format(self._pbar.n)))
            result_score_list.append(-float('inf'))
        else:
            result_score_list.append(val)
        return result_score_list

    @_pre_test
    def _generate(self, pset, min_, max_, condition, type_=None):
        """Generate a Tree as a list of lists.

        The tree is build from the root to the leaves, and it stop growing when
        the condition is fulfilled.

        Parameters
        ----------
        pset: PrimitiveSetTyped
            Primitive set from which primitives are selected.
        min_: int
            Minimum height of the produced trees.
        max_: int
            Maximum Height of the produced trees.
        condition: function
            The condition is a function that takes two arguments,
            the height of the tree to build and the current
            depth in the tree.
        type_: class
            The type that should return the tree when called, when
            :obj:None (default) no return type is enforced.

        Returns
        -------
        individual: list
            A grown tree with leaves at possibly different depths
            dependending on the condition function.
        """
        if type_ is None:
            type_ = pset.ret
        expr = []
        height = np.random.randint(min_, max_)
        stack = [(0, type_)]
        while len(stack) != 0:
            depth, type_ = stack.pop()

            # We've added a type_ parameter to the condition function
            if condition(height, depth, type_):
                try:
                    term = np.random.choice(pset.terminals[type_])
                except IndexError:
                    _, _, traceback = sys.exc_info()
                    raise IndexError(
                        'The gp.generate function tried to add '
                        'a terminal of type {}, but there is'
                        'none available. {}'.format(type_, traceback)
                        )
                if inspect.isclass(term):
                    term = term()
                expr.append(term)
            else:
                try:
                    prim = np.random.choice(pset.primitives[type_])
                except IndexError:
                    _, _, traceback = sys.exc_info()
                    raise IndexError(
                        'The gp.generate function tried to add '
                        'a primitive of type {}, but there is'
                        'none available. {}'.format(type_, traceback)
                        )
                expr.append(prim)
                for arg in reversed(prim.args):
                    stack.append((depth+1, arg))
        return expr<|MERGE_RESOLUTION|>--- conflicted
+++ resolved
@@ -92,14 +92,10 @@
                  mutation_rate=0.9, crossover_rate=0.1,
                  scoring=None, cv=5, subsample=1.0, n_jobs=1,
                  max_time_mins=None, max_eval_time_mins=5,
-<<<<<<< HEAD
-                 random_state=None, config_dict=None, warm_start=False,
-                 verbosity=0, disable_update_check=False,output_file=None, sc=None):
-=======
                  random_state=None, config_dict=None,
                  warm_start=False, periodic_checkpoint_folder=None, early_stop=None,
-                 verbosity=0, disable_update_check=False):
->>>>>>> 57038d35
+                 verbosity=0, disable_update_check=False,
+                 output_file=None, sc=None):
         """Set up the genetic programming algorithm for pipeline optimization.
 
         Parameters
@@ -240,14 +236,14 @@
         self.generations = generations
         self.max_time_mins = max_time_mins
         self.max_eval_time_mins = max_eval_time_mins
-<<<<<<< HEAD
+
         self.output_file = None
         self.sc = sc
         self.r = None
         if output_file:
             self.r = redis.StrictRedis(host='redis', port=6379, db=0)
             self.output_file = output_file
-=======
+
         self.max_eval_time_seconds = max(int(self.max_eval_time_mins * 60), 1)
         self.periodic_checkpoint_folder = periodic_checkpoint_folder
         self.early_stop = early_stop
@@ -260,7 +256,6 @@
         # Try crossover and mutation at most this many times for
         # any one given individual (or pair of individuals)
         self._max_mut_loops = 50
->>>>>>> 57038d35
 
         # Set offspring_size equal to population_size by default
         if offspring_size:
@@ -625,60 +620,18 @@
                     if not isinstance(self._pbar, type(None)):
                         self._pbar.close()
 
-<<<<<<< HEAD
-                    # Store the pipeline with the highest internal testing score
-                    if self._pareto_front:
-                        self._update_top_pipeline()
-
-                        # It won't raise error for a small test like in a unit test because a few pipeline sometimes
-                        # may fail due to the training data does not fit the operator's requirement.
-                        if not self._optimized_pipeline:
-                            raise Exception('There was an error in the TPOT optimization '
-                                  'process. This could be because the data was '
-                                  'not formatted properly, or because data for '
-                                  'a regression problem was provided to the '
-                                  'TPOTClassifier object. Please make sure you '
-                                  'passed the data to TPOT correctly.')
-                        else:
-                            self.fitted_pipeline_ = self._toolbox.compile(expr=self._optimized_pipeline)
-
-                            with warnings.catch_warnings():
-                                warnings.simplefilter('ignore')
-                                self.fitted_pipeline_.fit(features, target)
-
-                            if self.verbosity in [1, 2]:
-                                # Add an extra line of spacing if the progress bar was used
-                                if self.verbosity >= 2:
-                                    print('')
-                                print('Best pipeline: {}'.format(self._optimized_pipeline))
-
-                            # Store and fit the entire Pareto front as fitted models for convenience
-                            self.pareto_front_fitted_pipelines_ = {}
-
-                            for pipeline in self._pareto_front.items:
-                                self.pareto_front_fitted_pipelines_[str(pipeline)] = self._toolbox.compile(expr=pipeline)
-                                with warnings.catch_warnings():
-                                    warnings.simplefilter('ignore')
-                                    self.pareto_front_fitted_pipelines_[str(pipeline)].fit(features, target)
-=======
                     self._update_top_pipeline()
                     self._summary_of_best_pipeline(features, target)
->>>>>>> 57038d35
                     break
 
                 except (KeyboardInterrupt, SystemExit, Exception) as e:
                     # raise the exception if it's our last attempt
                     if attempt == (attempts - 1):
-<<<<<<< HEAD
                         raise
 
             if self.r is not None:
                 self.r.publish(self.output_file,"EVALUATION_COMPLETE")
-=======
-                        raise e
->>>>>>> 57038d35
             return self
-
 
     def _update_top_pipeline(self):
         """Helper function to update the _optimized_pipeline field.
@@ -1089,181 +1042,83 @@
             according to its performance on the provided data
 
         """
-<<<<<<< HEAD
         try:
-            if self.max_time_mins:
-                total_mins_elapsed = (datetime.now() - self._start_datetime).total_seconds() / 60.
-                if total_mins_elapsed >= self.max_time_mins:
-                    raise KeyboardInterrupt('{} minutes have elapsed. TPOT will close down.'.format(total_mins_elapsed))
-
-            # Check we do not evaluate twice the same individual in one pass.
-            _, unique_individual_indices = np.unique([str(ind) for ind in individuals], return_index=True)
-            unique_individuals = [ind for i, ind in enumerate(individuals) if i in unique_individual_indices]
-
-            # return fitness scores
-            operator_counts = {}
-            # 4 lists of DEAP individuals, their sklearn pipelines and their operator counts for parallel computing
-            eval_individuals_str = []
-            sklearn_pipeline_list = []
-
-            for individual in unique_individuals:
-                # Disallow certain combinations of operators because they will take too long or take up too much RAM
-                # This is a fairly hacky way to prevent TPOT from getting stuck on bad pipelines and should be improved in a future release
-                individual_str = str(individual)
-                sklearn_pipeline_str = generate_pipeline_code(expr_to_tree(individual, self._pset), self.operators)
-                if sklearn_pipeline_str.count('PolynomialFeatures') > 1:
-                    if self.verbosity > 2:
-                        self._pbar.write('Invalid pipeline encountered. Skipping its evaluation.')
-                    self.evaluated_individuals_[individual_str] = (5000., -float('inf'))
-                    if not self._pbar.disable:
-                        self._pbar.update(1)
-                # Check if the individual was evaluated before
-                elif individual_str in self.evaluated_individuals_:
-                    if self.verbosity > 2:
-                        self._pbar.write('Pipeline encountered that has previously been evaluated during the '
-                                         'optimization process. Using the score from the previous evaluation.')
-                    if not self._pbar.disable:
-                        self._pbar.update(1)
-                else:
-                    try:
-                        # Transform the tree expression into an sklearn pipeline
-                        sklearn_pipeline = self._toolbox.compile(expr=individual)
-
-                        # Fix random state when the operator allows
-                        self._set_param_recursive(sklearn_pipeline.steps, 'random_state', 42)
-                        # Setting the seed is needed for XGBoost support because XGBoost currently stores
-                        # both a seed and random_state, and they're not synced correctly.
-                        # XGBoost will raise an exception if random_state != seed.
-                        if 'XGB' in sklearn_pipeline_str:
-                            self._set_param_recursive(sklearn_pipeline.steps, 'seed', 42)
-
-                        # Count the number of pipeline operators as a measure of pipeline complexity
-                        operator_count = self._operator_count(individual)
-                        operator_counts[individual_str] = max(1, operator_count)
-                    except Exception:
-                        self.evaluated_individuals_[individual_str] = (5000., -float('inf'))
-                        if not self._pbar.disable:
-                            self._pbar.update(1)
-                        continue
-                    eval_individuals_str.append(individual_str)
-                    sklearn_pipeline_list.append(sklearn_pipeline)
-
-            # evaluate pipeline
-            resulting_score_list = []
-            # chunk size for pbar update
-
-            if self.sc is not None:
-                arPipelines = []
-                model_type = self.__class__.__name__
-                output_file = self.output_file
-                max_eval_time_mins = self.max_eval_time_mins
-                scoring_function=self.scoring_function
-                cv=self.cv
-                br_features = self.sc.broadcast(features)
-                def mapFunc(index):
-                    return (index, _wrapped_cross_val_score(
-                        sklearn_pipeline=arPipelines[index],
-                        features=br_features.value,
-                        target=target,
-                        cv=cv, #self.cv,
-                        scoring_function=scoring_function, #self.scoring_function,
-                        sample_weight=sample_weight,
-                        max_eval_time_mins=max_eval_time_mins, #self.max_eval_time_mins,
-                        groups=groups,
-                        output_file=output_file, #self.output_file,
-                        model_type=model_type
-                        ))
-
-            for chunk_idx in range(0, len(sklearn_pipeline_list), self.n_jobs * 4):
-                if self.sc is not None:
-                    arPipelines = []
-                    arParams = []
-                    for sklearn_pipeline in sklearn_pipeline_list[chunk_idx:chunk_idx + self.n_jobs * 4]:
-                        arParams.append(len(arPipelines))
-                        arPipelines.append(sklearn_pipeline)
-                    rddParams = self.sc.parallelize(arParams)
-                    indexed_result_score = dict(rddParams.map(mapFunc).collect())
-                    tmp_result_score = [indexed_result_score[idx] for idx in range(len(indexed_result_score))]
-                else:
-                    jobs = []
-
-                    for sklearn_pipeline in sklearn_pipeline_list[chunk_idx:chunk_idx + self.n_jobs * 4]:
-                        job = delayed(_wrapped_cross_val_score)(
-                            sklearn_pipeline=sklearn_pipeline,
-                            features=features,
-                            target=target,
-                            cv=self.cv,
-                            scoring_function=self.scoring_function,
-                            sample_weight=sample_weight,
-                            max_eval_time_mins=self.max_eval_time_mins,
-                            groups=groups,
-                            output_file=self.output_file,
-                            model_type=self.__class__.__name__
-                        )
-                        jobs.append(job)
-                    parallel = Parallel(n_jobs=self.n_jobs, verbose=0, pre_dispatch='2*n_jobs')
-                    tmp_result_score = parallel(jobs)
-
-                # update pbar
-                for val in tmp_result_score:
-                    if not self._pbar.disable:
-                        self._pbar.update(1)
-                    if val == 'Timeout':
-                        if self.verbosity > 2:
-                            self._pbar.write('Skipped pipeline #{0} due to time out. '
-                                             'Continuing to the next pipeline.'.format(self._pbar.n))
-                        resulting_score_list.append(-float('inf'))
-                    else:
-                        resulting_score_list.append(val)
-
-            for resulting_score, individual_str in zip(resulting_score_list, eval_individuals_str):
-                if type(resulting_score) in [float, np.float64, np.float32]:
-                    self.evaluated_individuals_[individual_str] = (operator_counts[individual_str], resulting_score)
-                else:
-                    raise ValueError('Scoring function does not return a float.')
-
-            return [self.evaluated_individuals_[str(individual)] for individual in individuals]
+          operator_counts, eval_individuals_str, sklearn_pipeline_list = self._preprocess_individuals(individuals)
+
+          # Make the partial function that will be called below
+          partial_wrapped_cross_val_score = partial(
+              _wrapped_cross_val_score,
+              features=features,
+              target=target,
+              cv=self.cv,
+              scoring_function=self.scoring_function,
+              sample_weight=sample_weight,
+              groups=groups,
+              timeout=self.max_eval_time_seconds
+          )
+
+          result_score_list = []
+          #DeepLearn code
+          if self.sc is not None:
+              arPipelines = []
+              model_type = self.__class__.__name__
+              output_file = self.output_file
+              max_eval_time_mins = self.max_eval_time_mins
+              scoring_function=self.scoring_function
+              cv=self.cv
+              br_features = self.sc.broadcast(features)
+              def mapFunc(index):
+                return (index, _wrapped_cross_val_score(
+                  sklearn_pipeline=arPipelines[index],
+                  features=br_features.value,
+                  target=target,
+                  cv=cv, #self.cv,
+                  scoring_function=scoring_function, #self.scoring_function,
+                  sample_weight=sample_weight,
+                  groups=groups,
+                  timeout=max_eval_time_mins, #self.max_eval_time_mins,
+
+                  output_file=output_file, #self.output_file,
+                  model_type=model_type
+                ))
+          #DeepLearn code
+
+          # Don't use parallelization if n_jobs==1
+          if self.n_jobs == 1:
+              for sklearn_pipeline in sklearn_pipeline_list:
+                  self._stop_by_max_time_mins()
+                  val = partial_wrapped_cross_val_score(sklearn_pipeline=sklearn_pipeline)
+                  result_score_list = self._update_val(val, result_score_list)
+          else:
+              # chunk size for pbar update
+              for chunk_idx in range(0, len(sklearn_pipeline_list), self.n_jobs * 4):
+                  self._stop_by_max_time_mins()
+                  #DeepLearn code
+                  if self.sc is not None:
+                      arPipelines = []
+                      arParams = []
+                      for sklearn_pipeline in sklearn_pipeline_list[chunk_idx:chunk_idx + self.n_jobs * 4]:
+                          arParams.append(len(arPipelines))
+                          arPipelines.append(sklearn_pipeline)
+                      rddParams = self.sc.parallelize(arParams)
+                      indexed_result_score = dict(rddParams.map(mapFunc).collect())
+                      tmp_result_scores = [indexed_result_score[idx] for idx in range(len(indexed_result_score))]
+                  else:
+                  #DeepLearn code
+                      parallel = Parallel(n_jobs=self.n_jobs, verbose=0, pre_dispatch='2*n_jobs')
+                      tmp_result_scores = parallel(delayed(partial_wrapped_cross_val_score)(sklearn_pipeline=sklearn_pipeline)
+                                                   for sklearn_pipeline in sklearn_pipeline_list[chunk_idx:chunk_idx + self.n_jobs * 4])
+                  # update pbar
+                  for val in tmp_result_scores:
+                      result_score_list = self._update_val(val, result_score_list)
+
+          self._update_evaluated_individuals_(result_score_list, eval_individuals_str, operator_counts)
+
+          return [self.evaluated_individuals_[str(individual)] for individual in individuals]
         except Exception as e:
-            print("Error while running _wrapped_cross_val_score : %s" % str(e))
-            print(traceback.format_exc())
-            raise e
-=======
-
-        operator_counts, eval_individuals_str, sklearn_pipeline_list = self._preprocess_individuals(individuals)
-
-        # Make the partial function that will be called below
-        partial_wrapped_cross_val_score = partial(
-            _wrapped_cross_val_score,
-            features=features,
-            target=target,
-            cv=self.cv,
-            scoring_function=self.scoring_function,
-            sample_weight=sample_weight,
-            groups=groups,
-            timeout=self.max_eval_time_seconds
-        )
-
-        result_score_list = []
-        # Don't use parallelization if n_jobs==1
-        if self.n_jobs == 1:
-            for sklearn_pipeline in sklearn_pipeline_list:
-                self._stop_by_max_time_mins()
-                val = partial_wrapped_cross_val_score(sklearn_pipeline=sklearn_pipeline)
-                result_score_list = self._update_val(val, result_score_list)
-        else:
-            # chunk size for pbar update
-            for chunk_idx in range(0, len(sklearn_pipeline_list), self.n_jobs * 4):
-                self._stop_by_max_time_mins()
-                parallel = Parallel(n_jobs=self.n_jobs, verbose=0, pre_dispatch='2*n_jobs')
-                tmp_result_scores = parallel(delayed(partial_wrapped_cross_val_score)(sklearn_pipeline=sklearn_pipeline)
-                                             for sklearn_pipeline in sklearn_pipeline_list[chunk_idx:chunk_idx + self.n_jobs * 4])
-                # update pbar
-                for val in tmp_result_scores:
-                    result_score_list = self._update_val(val, result_score_list)
-
-        self._update_evaluated_individuals_(result_score_list, eval_individuals_str, operator_counts)
-
-        return [self.evaluated_individuals_[str(individual)] for individual in individuals]
+          print("Error while running _wrapped_cross_val_score : %s" % str(e))
+          print(traceback.format_exc())
+          raise e
 
 
     def _preprocess_individuals(self, individuals):
@@ -1379,8 +1234,6 @@
                 self._pbar.write(pbar_msg, file=self._file)
             if not self._pbar.disable:
                 self._pbar.update(pbar_num)
-
->>>>>>> 57038d35
 
     @_pre_test
     def _mate_operator(self, ind1, ind2):
