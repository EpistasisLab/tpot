--- conflicted
+++ resolved
@@ -222,12 +222,8 @@
         self._exported_pipeline_text = ""
         self.fitted_pipeline_ = None
         self._fitted_imputer = None
-<<<<<<< HEAD
+        self._imputed = False
         self._pop = []
-=======
-        self._imputed = False
-        self._pop = None
->>>>>>> 5f7a2e49
         self.warm_start = warm_start
         self.population_size = population_size
         self.generations = generations
@@ -585,7 +581,7 @@
                     # Standard truthiness checks won't work for tqdm
                     if not isinstance(self._pbar, type(None)):
                         self._pbar.close()
-                        
+
                     self._update_top_pipeline(features, target)
                     break
 
@@ -644,7 +640,7 @@
                     # Add an extra line of spacing if the progress bar was used
                     if self.verbosity >= 2:
                         print('')
-                    
+
                     optimized_pipeline_str = self.clean_pipeline_string(self._optimized_pipeline)
                     print('Best pipeline:', optimized_pipeline_str)
 
@@ -778,10 +774,10 @@
         Returns
         -------
         A string like str(individual), but with parameter prefixes removed.
-        
+
         """
         dirty_string = str(individual)
-        # There are many parameter prefixes in the pipeline strings, used solely for 
+        # There are many parameter prefixes in the pipeline strings, used solely for
         # making the terminal name unique, eg. LinearSVC__.
         parameter_prefixes = [(m.start(), m.end()) for m in re.finditer(', [\w]+__', dirty_string)]
         # We handle them in reverse so we do not mess up indices
@@ -1031,11 +1027,7 @@
             sample_weight=sample_weight,
             groups=groups,
             timeout=self.max_eval_time_seconds
-<<<<<<< HEAD
-            )
-=======
         )
->>>>>>> 5f7a2e49
 
         resulting_score_list = []
         # Don't use parallelization if n_jobs==1
@@ -1069,7 +1061,7 @@
             if str(offspring) not in self.evaluated_individuals_:
                 # We only use the first offspring, so we do not care to check uniqueness of the second.
                 break
-        
+
         return offspring, offspring2
 
     @_pre_test
@@ -1102,7 +1094,7 @@
         number_of_primitives = sum([isinstance(node, deap.gp.Primitive) for node in individual])
         if number_of_primitives > 1 and allow_shrink:
             mutation_techniques.append(partial(gp.mutShrink))
-        
+
         mutator = np.random.choice(mutation_techniques)
 
         unsuccesful_mutations = 0
@@ -1117,7 +1109,7 @@
 
         # Sometimes you have pipelines for which every shrunk version has already been explored too.
         # To still mutate the individual, one of the two other mutators should be applied instead.
-        if ((unsuccesful_mutations == 50) and 
+        if ((unsuccesful_mutations == 50) and
            (type(mutator) is partial and mutator.func is gp.mutShrink)):
             offspring, = self._random_mutation_operator(individual, allow_shrink=False)
 
