--- conflicted
+++ resolved
@@ -151,10 +151,7 @@
         self._pset.addPrimitive(self._gaussian_nb, [pd.DataFrame], pd.DataFrame)
         self._pset.addPrimitive(self._mdr, [pd.DataFrame, int, int], pd.DataFrame)
         self._pset.addPrimitive(self._select_kbest, [pd.DataFrame, int], pd.DataFrame)
-<<<<<<< HEAD
-=======
         self._pset.addPrimitive(self._ekf, [pd.DataFrame, int, int], pd.DataFrame)
->>>>>>> eacf81d3
 
         # Terminals
         int_terminals = np.concatenate((np.arange(0, 51, 1),
@@ -626,8 +623,6 @@
         mask_cols = list(training_features.iloc[:, mask].columns) + self.non_feature_columns
         return input_df[mask_cols].copy()
 
-<<<<<<< HEAD
-=======
     def _ekf(self, input_df, ekf_index, k_best):
         """Uses expert knowledge source to subset/mask columns of the input data
 
@@ -660,7 +655,6 @@
             ekf_source = ekf_source[:k_best]
             return input_df[:, ekf_source].copy()
 
->>>>>>> eacf81d3
     def _evaluate_individual(self, individual, training_testing_data):
         """Determines the `individual`'s fitness according to its performance on the provided data
 
