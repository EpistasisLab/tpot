# -*- coding: utf-8 -*-

"""
Copyright 2016 Randal S. Olson

This file is part of the TPOT library.

The TPOT library is free software: you can redistribute it and/or
modify it under the terms of the GNU General Public License as published by the
Free Software Foundation, either version 3 of the License, or (at your option)
any later version.

The TPOT library is distributed in the hope that it will be useful, but
WITHOUT ANY WARRANTY; without even the implied warranty of MERCHANTABILITY or
FITNESS FOR A PARTICULAR PURPOSE. See the GNU General Public License for more details.
You should have received a copy of the GNU General Public License along with
the TPOT library. If not, see http://www.gnu.org/licenses/.

"""

from __future__ import print_function
import argparse
import random
import hashlib
import inspect
import sys
from functools import partial
from collections import Counter

import numpy as np
import pandas as pd
from scipy.misc import comb as spcomb

from sklearn.tree import DecisionTreeClassifier
from sklearn.ensemble import RandomForestClassifier, AdaBoostClassifier, ExtraTreesClassifier, GradientBoostingClassifier
from sklearn.linear_model import LogisticRegression, PassiveAggressiveClassifier
from sklearn.svm import SVC, LinearSVC
from sklearn.cluster import FeatureAgglomeration
from sklearn.neighbors import KNeighborsClassifier
from sklearn.feature_selection import VarianceThreshold, SelectKBest, SelectPercentile, RFE, SelectFwe, f_classif
from sklearn.preprocessing import StandardScaler, RobustScaler, MaxAbsScaler, MinMaxScaler
from sklearn.preprocessing import PolynomialFeatures, Binarizer
from sklearn.decomposition import RandomizedPCA, FastICA
from sklearn.kernel_approximation import RBFSampler, Nystroem
from sklearn.naive_bayes import BernoulliNB, GaussianNB, MultinomialNB
from sklearn.cross_validation import train_test_split
from mdr import MDR
from itertools import combinations

import warnings
from update_checker import update_check

from ._version import __version__
from .export_utils import unroll_nested_fuction_calls, generate_import_code, replace_function_calls
from .decorators import _gp_new_generation

import deap
from deap import algorithms, base, creator, tools, gp

from tqdm import tqdm


class Bool(object):
    """Boolean class used for deap due to deap's poor handling of ints and booleans"""
    pass


class TPOT(object):
    """TPOT automatically creates and optimizes machine learning pipelines using genetic programming."""

    update_checked = False

    def __init__(self, population_size=100, generations=100,
                 mutation_rate=0.9, crossover_rate=0.05,
                 random_state=0, verbosity=0, scoring_function=None,
                 disable_update_check=False):
        """Sets up the genetic programming algorithm for pipeline optimization.

        Parameters
        ----------
        population_size: int (default: 100)
            The number of pipelines in the genetic algorithm population. Must be > 0.
            The more pipelines in the population, the slower TPOT will run, but it's also more likely to find better pipelines.
        generations: int (default: 100)
            The number of generations to run pipeline optimization for. Must be > 0.
            The more generations you give TPOT to run, the longer it takes, but it's also more likely to find better pipelines.
        mutation_rate: float (default: 0.9)
            The mutation rate for the genetic programming algorithm in the range [0.0, 1.0].
            This tells the genetic programming algorithm how many pipelines to apply random changes to every generation.
            We don't recommend that you tweak this parameter unless you know what you're doing.
        crossover_rate: float (default: 0.05)
            The crossover rate for the genetic programming algorithm in the range [0.0, 1.0].
            This tells the genetic programming algorithm how many pipelines to "breed" every generation.
            We don't recommend that you tweak this parameter unless you know what you're doing.
        random_state: int (default: 0)
            The random number generator seed for TPOT. Use this to make sure that TPOT will give you the same results each time
            you run it against the same data set with that seed.
        verbosity: int (default: 0)
            How much information TPOT communicates while it's running. 0 = none, 1 = minimal, 2 = all
        scoring_function: function (default: balanced accuracy)
            Function used to evaluate the goodness of a given pipeline for the classification problem. By default, balanced class accuracy is used.
        disable_update_check: bool (default: False)
            Flag indicating whether the TPOT version checker should be disabled.

        Returns
        -------
        None

        """
        # Save params to be recalled later by get_params()
        self.params = locals()  # Must be placed before any local variable definitions
        self.params.pop('self')

        # Do not prompt the user to update during this session if they ever disabled the update check
        if disable_update_check:
            TPOT.update_checked = True

        # Prompt the user if their version is out of date
        if not disable_update_check and not TPOT.update_checked:
            update_check('tpot', __version__)
            TPOT.update_checked = True

        self._optimized_pipeline = None
        self._training_features = None
        self._training_classes = None
        self.population_size = population_size
        self.generations = generations
        self.mutation_rate = mutation_rate
        self.crossover_rate = crossover_rate
        self.verbosity = verbosity

        self.pbar = None
        self.gp_generation = 0

        # Columns to always ignore when in an operator
        self.non_feature_columns = ['class', 'group', 'guess']

        if random_state > 0:
            random.seed(random_state)
            np.random.seed(random_state)

        self._pset = gp.PrimitiveSetTyped('MAIN', [pd.DataFrame], pd.DataFrame)

        # Rename pipeline input to "input_df"
        self._pset.renameArguments(ARG0='input_df')

<<<<<<< HEAD
        # Machine learning model operators
        """
        self._pset.addPrimitive(self._decision_tree, [pd.DataFrame, float], pd.DataFrame)
        self._pset.addPrimitive(self._random_forest, [pd.DataFrame, float], pd.DataFrame)
        self._pset.addPrimitive(self._ada_boost, [pd.DataFrame, float], pd.DataFrame)
        self._pset.addPrimitive(self._logistic_regression, [pd.DataFrame, float, int, Bool], pd.DataFrame)
        self._pset.addPrimitive(self._knnc, [pd.DataFrame, int, int], pd.DataFrame)
        self._pset.addPrimitive(self._gradient_boosting, [pd.DataFrame, float, float, float], pd.DataFrame)
        self._pset.addPrimitive(self._bernoulli_nb, [pd.DataFrame, float, float], pd.DataFrame)
        self._pset.addPrimitive(self._extra_trees, [pd.DataFrame, int, float, float], pd.DataFrame)
        """
        self._pset.addPrimitive(self._gaussian_nb, [pd.DataFrame], pd.DataFrame)
        """
        self._pset.addPrimitive(self._multinomial_nb, [pd.DataFrame, float], pd.DataFrame)
        self._pset.addPrimitive(self._linear_svc, [pd.DataFrame, float, int, Bool], pd.DataFrame)
        self._pset.addPrimitive(self._passive_aggressive, [pd.DataFrame, float, int], pd.DataFrame)
        """

        # Feature preprocessing operators
        """
        self._pset.addPrimitive(self._combine_dfs, [pd.DataFrame, pd.DataFrame], pd.DataFrame)
        self._pset.addPrimitive(self._variance_threshold, [pd.DataFrame, float], pd.DataFrame)
        self._pset.addPrimitive(self._standard_scaler, [pd.DataFrame], pd.DataFrame)
        self._pset.addPrimitive(self._robust_scaler, [pd.DataFrame], pd.DataFrame)
        self._pset.addPrimitive(self._min_max_scaler, [pd.DataFrame], pd.DataFrame)
        self._pset.addPrimitive(self._max_abs_scaler, [pd.DataFrame], pd.DataFrame)
        self._pset.addPrimitive(self._binarizer, [pd.DataFrame, float], pd.DataFrame)
        self._pset.addPrimitive(self._polynomial_features, [pd.DataFrame], pd.DataFrame)
        self._pset.addPrimitive(self._pca, [pd.DataFrame, int], pd.DataFrame)
        self._pset.addPrimitive(self._rbf, [pd.DataFrame, float], pd.DataFrame)
        self._pset.addPrimitive(self._fast_ica, [pd.DataFrame, float], pd.DataFrame)
        self._pset.addPrimitive(self._feat_agg, [pd.DataFrame, int, int, int], pd.DataFrame)
        self._pset.addPrimitive(self._nystroem, [pd.DataFrame, int, float, int], pd.DataFrame)
        self._pset.addPrimitive(self._zero_count, [pd.DataFrame], pd.DataFrame)
        """
        self._pset.addPrimitive(self._mdr, [pd.DataFrame, int, int], pd.DataFrame)

        # Feature selection operators
        self._pset.addPrimitive(self._select_kbest, [pd.DataFrame, int], pd.DataFrame)
        """"
        self._pset.addPrimitive(self._select_fwe, [pd.DataFrame, float], pd.DataFrame)
        self._pset.addPrimitive(self._select_percentile, [pd.DataFrame, int], pd.DataFrame)
        self._pset.addPrimitive(self._rfe, [pd.DataFrame, int, float], pd.DataFrame)
        """
=======
        self._pset.addPrimitive(self._gaussian_nb, [pd.DataFrame], pd.DataFrame)
        self._pset.addPrimitive(self._mdr, [pd.DataFrame, int, int], pd.DataFrame)
        self._pset.addPrimitive(self._select_kbest, [pd.DataFrame, int], pd.DataFrame)
>>>>>>> f36bef83

        # Terminals
        int_terminals = np.concatenate((np.arange(0, 51, 1),
                np.arange(60, 110, 10)))

        for val in int_terminals:
            self._pset.addTerminal(val, int)

        creator.create('FitnessMulti', base.Fitness, weights=(-1.0, 1.0))
        creator.create('Individual', gp.PrimitiveTree, fitness=creator.FitnessMulti)

        self._toolbox = base.Toolbox()
        self._toolbox.register('expr', self._gen_grow_safe, pset=self._pset, min_=1, max_=3)
        self._toolbox.register('individual', tools.initIterate, creator.Individual, self._toolbox.expr)
        self._toolbox.register('population', tools.initRepeat, list, self._toolbox.individual)
        self._toolbox.register('compile', gp.compile, pset=self._pset)
        self._toolbox.register('select', self._combined_selection_operator)
        self._toolbox.register('mate', gp.cxOnePoint)
        self._toolbox.register('expr_mut', self._gen_grow_safe, min_=0, max_=3)
        self._toolbox.register('mutate', self._random_mutation_operator)

        self.hof = None

        if not scoring_function:
            self.scoring_function = self._balanced_accuracy
        else:
            self.scoring_function = scoring_function

    def fit(self, features, classes):
        """Fits a machine learning pipeline that maximizes classification accuracy on the provided data

        Uses genetic programming to optimize a machine learning pipeline that
        maximizes classification accuracy on the provided `features` and `classes`.
        Performs an internal stratified training/testing cross-validaton split to avoid
        overfitting on the provided data.

        Parameters
        ----------
        features: array-like {n_samples, n_features}
            Feature matrix
        classes: array-like {n_samples}
            List of class labels for prediction

        Returns
        -------
        None

        """
        try:
            # Store the training features and classes for later use
            self._training_features = features
            self._training_classes = classes

            training_testing_data = pd.DataFrame(data=features)
            training_testing_data['class'] = classes

            new_col_names = {}
            for column in training_testing_data.columns.values:
                if type(column) != str:
                    new_col_names[column] = str(column).zfill(10)
            training_testing_data.rename(columns=new_col_names, inplace=True)

            # Randomize the order of the columns so there is no potential bias introduced by the initial order
            # of the columns, e.g., the most predictive features at the beginning or end.
            data_columns = list(training_testing_data.columns.values)
            np.random.shuffle(data_columns)
            training_testing_data = training_testing_data[data_columns]

            training_indices, testing_indices = train_test_split(training_testing_data.index,
                                                                 stratify=training_testing_data['class'].values,
                                                                 train_size=0.75,
                                                                 test_size=0.25)

            training_testing_data.loc[training_indices, 'group'] = 'training'
            training_testing_data.loc[testing_indices, 'group'] = 'testing'

            # Default guess: the most frequent class in the training data
            most_frequent_training_class = Counter(training_testing_data.loc[training_indices, 'class'].values).most_common(1)[0][0]
            training_testing_data.loc[:, 'guess'] = most_frequent_training_class

            self._toolbox.register('evaluate', self._evaluate_individual, training_testing_data=training_testing_data)

            pop = self._toolbox.population(n=self.population_size)

            def pareto_eq(ind1, ind2):
                """Function used to determine whether two individuals are equal on the Pareto front

                Parameters
                ----------
                ind1: DEAP individual from the GP population
                    First individual to compare
                ind2: DEAP individual from the GP population
                    Second individual to compare

                Returns
                ----------
                individuals_equal: bool
                    Boolean indicating whether the two individuals are equal on the Pareto front

                """
                return np.all(ind1.fitness.values == ind2.fitness.values)

            self.hof = tools.ParetoFront(similar=pareto_eq)

            verbose = (self.verbosity == 2)

            # Start the progress bar
            num_evaluations = self.population_size * (self.generations + 1)
            self.pbar = tqdm(total=num_evaluations, unit='pipeline', leave=False,
                             disable=(not verbose), desc='GP Progress')

            pop, _ = algorithms.eaSimple(population=pop, toolbox=self._toolbox, cxpb=self.crossover_rate,
                                     mutpb=self.mutation_rate, ngen=self.generations,
                                     halloffame=self.hof, verbose=False)

        # Allow for certain exceptions to signal a premature fit() cancellation
        except (KeyboardInterrupt, SystemExit):
            pass
        finally:
            # Close the progress bar
            if not isinstance(self.pbar, type(None)):  # Standard truthiness checks won't work for tqdm
                self.pbar.close()

            # Reset gp_generation counter to restore initial state
            self.gp_generation = 0

            # Store the pipeline with the highest internal testing accuracy
            if self.hof:
                top_score = 0.
                for pipeline in self.hof:
                    pipeline_score = self._evaluate_individual(pipeline, training_testing_data)[1]
                    if pipeline_score > top_score:
                        top_score = pipeline_score
                        self._optimized_pipeline = pipeline

            if self.verbosity >= 1 and self._optimized_pipeline:
                if verbose:  # Add an extra line of spacing if the progress bar was used
                    print()

                print('Best pipeline: {}'.format(self._optimized_pipeline))

    def predict(self, testing_features):
        """Uses the optimized pipeline to predict the classes for a feature set.

        Parameters
        ----------
        testing_features: array-like {n_samples, n_features}
            Feature matrix of the testing set

        Returns
        ----------
        array-like: {n_samples}
            Predicted classes for the testing set

        """
        if self._optimized_pipeline is None:
            raise ValueError('A pipeline has not yet been optimized. Please call fit() first.')

        training_data = pd.DataFrame(self._training_features)
        training_data['class'] = self._training_classes
        training_data['group'] = 'training'

        testing_data = pd.DataFrame(testing_features)
        testing_data['class'] = 0
        testing_data['group'] = 'testing'

        training_testing_data = pd.concat([training_data, testing_data])

        # Default guess: the most frequent class in the training data
        most_frequent_training_class = Counter(self._training_classes).most_common(1)[0][0]
        training_testing_data.loc[:, 'guess'] = most_frequent_training_class

        new_col_names = {}
        for column in training_testing_data.columns.values:
            if type(column) != str:
                new_col_names[column] = str(column).zfill(10)
        training_testing_data.rename(columns=new_col_names, inplace=True)

        # Transform the tree expression in a callable function
        func = self._toolbox.compile(expr=self._optimized_pipeline)

        result = func(training_testing_data)

        return result.loc[result['group'] == 'testing', 'guess'].values

    def fit_predict(self, features, classes):
        """Convenience function that fits a pipeline then predicts on the provided features

        Parameters
        ----------
        features: array-like {n_samples, n_features}
            Feature matrix
        classes: array-like {n_samples}
            List of class labels for prediction

        Returns
        ----------
        array-like: {n_samples}
            Predicted classes for the provided features

        """
        self.fit(features, classes)
        return self.predict(features)

    def score(self, testing_features, testing_classes):
        """Estimates the testing accuracy of the optimized pipeline.

        Parameters
        ----------
        testing_features: array-like {n_samples, n_features}
            Feature matrix of the testing set
        testing_classes: array-like {n_samples}
            List of class labels for prediction in the testing set

        Returns
        -------
        accuracy_score: float
            The estimated test set accuracy

        """
        if self._optimized_pipeline is None:
            raise ValueError('A pipeline has not yet been optimized. Please call fit() first.')

        training_data = pd.DataFrame(self._training_features)
        training_data['class'] = self._training_classes
        training_data['group'] = 'training'

        testing_data = pd.DataFrame(testing_features)
        testing_data['class'] = testing_classes
        testing_data['group'] = 'testing'

        training_testing_data = pd.concat([training_data, testing_data])

        # Default guess: the most frequent class in the training data
        most_frequent_training_class = Counter(self._training_classes).most_common(1)[0][0]
        training_testing_data.loc[:, 'guess'] = most_frequent_training_class

        new_col_names = {}
        for column in training_testing_data.columns.values:
            if type(column) != str:
                new_col_names[column] = str(column).zfill(10)
        training_testing_data.rename(columns=new_col_names, inplace=True)

        return self._evaluate_individual(self._optimized_pipeline, training_testing_data)[1]

    def get_params(self, deep=None):
        """Get parameters for this estimator

        This function is necessary for TPOT to work as a drop-in estimator in,
        e.g., sklearn.cross_validation.cross_val_score

        Parameters
        ----------
        deep: unused
            Only implemented to maintain interface for sklearn

        Returns
        -------
        params : mapping of string to any
            Parameter names mapped to their values.

        """

        return self.params

    def export(self, output_file_name):
        """Exports the current optimized pipeline as Python code

        Parameters
        ----------
        output_file_name: string
            String containing the path and file name of the desired output file

        Returns
        -------
        None

        """
        if self._optimized_pipeline is None:
            raise ValueError('A pipeline has not yet been optimized. Please call fit() first.')

        exported_pipeline = self._optimized_pipeline

        # Unroll the nested function calls into serial code. Check export_utils.py for details.
        pipeline_list = unroll_nested_fuction_calls(exported_pipeline)

        # Have the exported code import all of the necessary modules and functions
        pipeline_text = generate_import_code(pipeline_list)

        # Replace the function calls with their corresponding Python code. Check export_utils.py for details.
        pipeline_text += replace_function_calls(pipeline_list)

        with open(output_file_name, 'w') as output_file:
            output_file.write(pipeline_text)

    def _gaussian_nb(self, input_df):
        """Fits a Gaussian Naive Bayes Classifier

        Parameters
        ----------
        input_df: pandas.DataFrame {n_samples, n_features+['class', 'group', 'guess']}
            Input DataFrame for fitting the classifier

        Returns
        -------
        input_df: pandas.DataFrame {n_samples, n_features+['guess', 'group', 'class', 'SyntheticFeature']}
            Returns a modified input DataFrame with the guess column updated according to the classifier's predictions.
            Also adds the classifiers's predictions as a 'SyntheticFeature' column.

        """
        return self._train_model_and_predict(input_df, GaussianNB)

    def _mdr(self, input_df, tie_break, default_label):
        """Fits the Multifactor Dimensionality Reduction feature construction algorithm

        Parameters
        ----------
        input_df: pandas.DataFrame {n_samples, n_features+['class', 'group', 'guess']}
            Input DataFrame for fitting the MDR feature constructor
        tie_break: int
            Default class label that is used when a MDR cell has an equal number of each class
        default_label: int
            Default class label that is used when MDR encounters a feature pair that it did not encounter in the training set

        Returns
        -------
        input_df: pandas.DataFrame {n_samples, n_features+['guess', 'group', 'class']}
            Returns a modified input DataFrame with the new MDR constructed features appended

        """
        if len(input_df.columns) == 3:
            return input_df

        all_classes = sorted(input_df['class'].unique())
        tie_break_choice = all_classes[tie_break % len(all_classes)]
        default_label_choice = all_classes[default_label % len(all_classes)]

        input_df = input_df.copy()

        training_features = input_df.loc[input_df['group'] == 'training'].drop(self.non_feature_columns, axis=1)
        training_classes = input_df.loc[input_df['group'] == 'training', 'class'].values

        # Place a practical limit on the number of features that can be constructed
        if spcomb(training_features.shape[1], 2) > 1000:
            return input_df

        training_feature_names = training_features.columns.values.tolist()
        mdr = MDR(tie_break_choice, default_label_choice)

        for cols in combinations(training_feature_names, 2):
            training_feature_subset = training_features.loc[:, cols].values
            mdr.fit(training_feature_subset, training_classes)
            mdr_hash = '-'.join(sorted(cols))
            mdr_hash += 'MDR'
            mdr_hash += '-'.join([str(param) for param in [tie_break, default_label]])
            mdr_identifier = 'ConstructedFeature-{}'.format(hashlib.sha224(mdr_hash.encode('UTF-8')).hexdigest())
            input_df[mdr_identifier] = mdr.transform(input_df.loc[:, cols].values)

<<<<<<< HEAD
    def _mdr(self, input_df, tie_break, default_label):
        """Fits the Multifactor Dimensionality Reduction feature construction algorithm

        Parameters
        ----------
        input_df: pandas.DataFrame {n_samples, n_features+['class', 'group', 'guess']}
            Input DataFrame for fitting the MDR feature constructor
        tie_break: int
            Default class label that is used when a MDR cell has an equal number of each class
        default_label: int
            Default class label that is used when MDR encounters a feature pair that it did not encounter in the training set

        Returns
        -------
        input_df: pandas.DataFrame {n_samples, n_features+['guess', 'group', 'class']}
            Returns a modified input DataFrame with the new MDR constructed features appended

        """
        if len(input_df.columns) == 3:
            return input_df

        all_classes = sorted(input_df['class'].unique())
        tie_break_choice = all_classes[tie_break % len(all_classes)]
        default_label_choice = all_classes[default_label % len(all_classes)]

        input_df = input_df.copy()

        training_features = input_df.loc[input_df['group'] == 'training'].drop(self.non_feature_columns, axis=1)
        training_classes = input_df.loc[input_df['group'] == 'training', 'class'].values

        # Place a practical limit on the number of features that can be constructed
        if spcomb(training_features.shape[1], 2) > 1000:
            return input_df

        training_feature_names = training_features.columns.values.tolist()
        mdr = MDR(tie_break_choice, default_label_choice)

        for cols in combinations(training_feature_names, 2):
            training_feature_subset = training_features.loc[:, cols].values
            mdr.fit(training_feature_subset, training_classes)
            mdr_hash = '-'.join(sorted(cols))
            mdr_hash += 'MDR'
            mdr_hash += '-'.join([str(param) for param in [tie_break, default_label]])
            mdr_identifier = 'ConstructedFeature-{}'.format(hashlib.sha224(mdr_hash.encode('UTF-8')).hexdigest())
            input_df[mdr_identifier] = mdr.transform(input_df.loc[:, cols].values)

=======
>>>>>>> f36bef83
        return input_df
         
    def _train_model_and_predict(self, input_df, model, **kwargs):
        """Fits an arbitrary sklearn classifier model with a set of keyword parameters

        Parameters
        ----------
        input_df: pandas.DataFrame {n_samples, n_features+['class', 'group', 'guess']}
            Input DataFrame for fitting the k-neares
        model: sklearn classifier
            Input model to fit and predict on input_df
        kwargs: unpacked parameters
            Input parameters to pass to the model's constructor, does not need to be a dictionary

        Returns
        -------
        input_df: pandas.DataFrame {n_samples, n_features+['guess', 'group', 'class', 'SyntheticFeature']}
            Returns a modified input DataFrame with the guess column updated according to the classifier's predictions.
            Also adds the classifiers's predictions as a 'SyntheticFeature' column.

        """
        # If there are no features left (i.e., only 'class', 'group', and 'guess' remain in the DF), then there is nothing to do
        if len(input_df.columns) == 3:
            return input_df

        input_df = input_df.copy()

        training_features = input_df.loc[input_df['group'] == 'training'].drop(self.non_feature_columns, axis=1).values
        training_classes = input_df.loc[input_df['group'] == 'training', 'class'].values 

        # Try to seed the random_state parameter if the model accepts it.
        try:
            clf = model(random_state=42, **kwargs)
            clf.fit(training_features, training_classes)
        except TypeError:
            clf = model(**kwargs)
            clf.fit(training_features, training_classes)

        all_features = input_df.drop(self.non_feature_columns, axis=1).values
        input_df.loc[:, 'guess'] = clf.predict(all_features)

        # Also store the guesses as a synthetic feature
        sf_hash = '-'.join(sorted(input_df.columns.values))
        # Use the classifier object's class name in the synthetic feature
        sf_hash += '{}'.format(clf.__class__)
        sf_hash += '-'.join(kwargs)
        sf_identifier = 'SyntheticFeature-{}'.format(hashlib.sha224(sf_hash.encode('UTF-8')).hexdigest())
        input_df.loc[:, sf_identifier] = input_df['guess'].values

        return input_df

    def _select_kbest(self, input_df, k):
        """Uses scikit-learn's SelectKBest feature selection to learn the subset of features that have the highest score according to some scoring function

        Parameters
        ----------
        input_df: pandas.DataFrame {n_samples, n_features+['class', 'group', 'guess']}
            Input DataFrame to perform feature selection on
        k: int
            The top k features to keep from the original set of features in the training data

        Returns
        -------
        subsetted_df: pandas.DataFrame {n_samples, n_filtered_features + ['guess', 'group', 'class']}
            Returns a DataFrame containing the `k` best features

        """
        training_features = input_df.loc[input_df['group'] == 'training'].drop(self.non_feature_columns, axis=1)
        training_class_vals = input_df.loc[input_df['group'] == 'training', 'class'].values

        if k < 1:
            k = 1
        elif k >= len(training_features.columns):
            k = 'all'

        if len(training_features.columns.values) == 0:
            return input_df.copy()

        with warnings.catch_warnings():
            # Ignore warnings about constant features
            warnings.simplefilter('ignore', category=UserWarning)

            selector = SelectKBest(f_classif, k=k)
            selector.fit(training_features, training_class_vals)
            mask = selector.get_support(True)

        mask_cols = list(training_features.iloc[:, mask].columns) + self.non_feature_columns
        return input_df[mask_cols].copy()

    def _evaluate_individual(self, individual, training_testing_data):
        """Determines the `individual`'s fitness according to its performance on the provided data

        Parameters
        ----------
        individual: DEAP individual
            A list of pipeline operators and model parameters that can be compiled by DEAP into a callable function
        training_testing_data: pandas.DataFrame {n_samples, n_features+['guess', 'group', 'class']}
            A DataFrame containing the training and testing data for the `individual`'s evaluation

        Returns
        -------
        fitness: float
            Returns a float value indicating the `individual`'s fitness according to its performance on the provided data

        """
        try:
            # Transform the tree expression in a callable function
            func = self._toolbox.compile(expr=individual)

            # Count the number of pipeline operators as a measure of pipeline complexity
            operator_count = 0
            for i in range(len(individual)):
                node = individual[i]
                if type(node) is deap.gp.Terminal:
                    continue
                if type(node) is deap.gp.Primitive and node.name == '_combine_dfs':
                    continue

                operator_count += 1

            result = func(training_testing_data)
            result = result[result['group'] == 'testing']
            resulting_score = self.scoring_function(result)

        except MemoryError:
            # Throw out GP expressions that are too large to be compiled in Python
            return 5000., 0.
        except (KeyboardInterrupt, SystemExit):
            raise
        except Exception:
            # Catch-all: Do not allow one pipeline that crashes to cause TPOT to crash
            # Instead, assign the crashing pipeline a poor fitness
            return 5000., 0.
        finally:
            if not self.pbar.disable:
                self.pbar.update(1)  # One more pipeline evaluated

        if isinstance(resulting_score, float) or isinstance(resulting_score, np.float64) or isinstance(resulting_score, np.float32):
            return max(1, operator_count), resulting_score
        else:
            raise ValueError('Scoring function does not return a float')

    def _balanced_accuracy(self, result):
        """Default scoring function: balanced class accuracy

        Parameters
        ----------
        result: pandas.DataFrame {n_samples, n_features+['guess', 'group', 'class']}
            A DataFrame containing a pipeline's predictions and the corresponding classes for the testing data

        Returns
        -------
        fitness: float
            Returns a float value indicating the `individual`'s balanced accuracy on the testing data

        """
        all_classes = list(set(result['class'].values))
        all_class_accuracies = []
        for this_class in all_classes:
            sens_columns = (result['guess'] == this_class) & (result['class'] == this_class)
            sens_count = float(len(result[result['class'] == this_class]))
            this_class_sensitivity = len(result[sens_columns]) / sens_count

            spec_columns = (result['guess'] != this_class) & (result['class'] != this_class)
            spec_count = float(len(result[result['class'] != this_class]))

            this_class_specificity = len(result[spec_columns]) / spec_count

            this_class_accuracy = (this_class_sensitivity + this_class_specificity) / 2.
            all_class_accuracies.append(this_class_accuracy)

        balanced_accuracy = np.mean(all_class_accuracies)

        return balanced_accuracy

    @_gp_new_generation
    def _combined_selection_operator(self, individuals, k):
        """Perform NSGA2 selection on the population according to their Pareto fitness

        Parameters
        ----------
        individuals: list
            A list of individuals to perform selection on
        k: int
            The number of individuals to return from the selection phase

        Returns
        -------
        fitness: list
            Returns a list of individuals that were selected

        """
        return tools.selNSGA2(individuals, int(k / 5.)) * 5

    def _random_mutation_operator(self, individual):
        """Perform a replacement, insert, or shrink mutation on an individual

        Parameters
        ----------
        individual: DEAP individual
            A list of pipeline operators and model parameters that can be compiled by DEAP into a callable function

        Returns
        -------
        fitness: list
            Returns the individual with one of the mutations applied to it

        """
        mutation_techniques = [
            partial(gp.mutUniform, expr=self._toolbox.expr_mut, pset=self._pset),
            partial(gp.mutInsert, pset=self._pset),
            partial(gp.mutShrink)
        ]
        return np.random.choice(mutation_techniques)(individual)

    def _gen_grow_safe(self, pset, min_, max_, type_=None):
        """Generate an expression where each leaf might have a different depth
        between *min* and *max*.

        Parameters
        ----------
        pset: PrimitiveSetTyped
            Primitive set from which primitives are selected.
        min_: int
            Minimum height of the produced trees.
        max_: int
            Maximum Height of the produced trees.
        type_: class
            The type that should return the tree when called, when
                  :obj:`None` (default) the type of :pset: (pset.ret)
                  is assumed.
        Returns
        -------
        individual: list
            A grown tree with leaves at possibly different depths.
        """

        def condition(height, depth, type_):
            """Expression generation stops when the depth is equal to height
            or when it is randomly determined that a a node should be a terminal.
            """
            return type_ != pd.DataFrame or depth == height

        return self._generate(pset, min_, max_, condition, type_)

    # Generate function stolen straight from deap.gp.generate
    def _generate(self, pset, min_, max_, condition, type_=None):
        """Generate a Tree as a list of list. The tree is build
        from the root to the leaves, and it stop growing when the
        condition is fulfilled.

        Parameters
        ----------
        pset: PrimitiveSetTyped
            Primitive set from which primitives are selected.
        min_: int
            Minimum height of the produced trees.
        max_: int
            Maximum Height of the produced trees.
        condition: function
            The condition is a function that takes two arguments,
            the height of the tree to build and the current
            depth in the tree.
        type_: class
            The type that should return the tree when called, when
            :obj:`None` (default) no return type is enforced.

        Returns
        -------
        individual: list
            A grown tree with leaves at possibly different depths
            dependending on the condition function.
        """
        if type_ is None:
            type_ = pset.ret
        expr = []
        height = random.randint(min_, max_)
        stack = [(0, type_)]
        while len(stack) != 0:
            depth, type_ = stack.pop()

            # We've added a type_ parameter to the condition function
            if condition(height, depth, type_):
                try:
                    term = random.choice(pset.terminals[type_])
                except IndexError:
                    _, _, traceback = sys.exc_info()
                    raise IndexError("The gp.generate function tried to add "
                                      "a terminal of type '%s', but there is "
                                      "none available." % (type_,)).with_traceback(traceback)
                if inspect.isclass(term):
                    term = term()
                expr.append(term)
            else:
                try:
                    prim = random.choice(pset.primitives[type_])
                except IndexError:
                    _, _, traceback = sys.exc_info()
                    raise IndexError("The gp.generate function tried to add "
                                      "a primitive of type '%s', but there is "
                                      "none available." % (type_,)).with_traceback(traceback)
                expr.append(prim)
                for arg in reversed(prim.args):
                    stack.append((depth+1, arg))
        return expr


def positive_integer(value):
    """Ensures that the provided value is a positive integer; throws an exception otherwise

    Parameters
    ----------
    value: int
        The number to evaluate

    Returns
    -------
    value: int
        Returns a positive integer
    """
    try:
        value = int(value)
    except Exception:
        raise argparse.ArgumentTypeError('Invalid int value: \'{}\''.format(value))
    if value < 0:
        raise argparse.ArgumentTypeError('Invalid positive int value: \'{}\''.format(value))
    return value


def float_range(value):
    """Ensures that the provided value is a float integer in the range (0., 1.); throws an exception otherwise

    Parameters
    ----------
    value: float
        The number to evaluate

    Returns
    -------
    value: float
        Returns a float in the range (0., 1.)
    """
    try:
        value = float(value)
    except:
        raise argparse.ArgumentTypeError('Invalid float value: \'{}\''.format(value))
    if value < 0.0 or value > 1.0:
        raise argparse.ArgumentTypeError('Invalid float value: \'{}\''.format(value))
    return value


def main():
    """Main function that is called when TPOT is run on the command line"""
    parser = argparse.ArgumentParser(description='A Python tool that automatically creates and '
                                                 'optimizes machine learning pipelines using genetic programming.',
                                     add_help=False)

    parser.add_argument('INPUT_FILE', type=str, help='Data file to optimize the pipeline on; ensure that the class label column is labeled as "class".')

    parser.add_argument('-h', '--help', action='help', help='Show this help message and exit.')

    parser.add_argument('-is', action='store', dest='INPUT_SEPARATOR', default='\t',
                        type=str, help='Character used to separate columns in the input file.')

    parser.add_argument('-o', action='store', dest='OUTPUT_FILE', default='',
                        type=str, help='File to export the final optimized pipeline.')

    parser.add_argument('-g', action='store', dest='GENERATIONS', default=100,
                        type=positive_integer, help='Number of generations to run pipeline optimization over.\nGenerally, TPOT will work better when '
                                                    'you give it more generations (and therefore time) to optimize over. TPOT will evaluate '
                                                    'GENERATIONS x POPULATION_SIZE number of pipelines in total.')

    parser.add_argument('-p', action='store', dest='POPULATION_SIZE', default=100,
                        type=positive_integer, help='Number of individuals in the GP population.\nGenerally, TPOT will work better when you give it '
                                                    ' more individuals (and therefore time) to optimize over. TPOT will evaluate '
                                                    'GENERATIONS x POPULATION_SIZE number of pipelines in total.')

    parser.add_argument('-mr', action='store', dest='MUTATION_RATE', default=0.9,
                        type=float_range, help='GP mutation rate in the range [0.0, 1.0]. We recommend using the default parameter unless you '
                                               'understand how the mutation rate affects GP algorithms.')

    parser.add_argument('-xr', action='store', dest='CROSSOVER_RATE', default=0.05,
                        type=float_range, help='GP crossover rate in the range [0.0, 1.0]. We recommend using the default parameter unless you '
                                               'understand how the crossover rate affects GP algorithms.')

    parser.add_argument('-s', action='store', dest='RANDOM_STATE', default=0,
                        type=int, help='Random number generator seed for reproducibility. Set this seed if you want your TPOT run to be reproducible '
                                       'with the same seed and data set in the future.')

    parser.add_argument('-v', action='store', dest='VERBOSITY', default=1, choices=[0, 1, 2],
                        type=int, help='How much information TPOT communicates while it is running: 0 = none, 1 = minimal, 2 = all.')

    parser.add_argument('--no-update-check', action='store_true', dest='DISABLE_UPDATE_CHECK', default=False,
                        help='Flag indicating whether the TPOT version checker should be disabled.')

    parser.add_argument('--version', action='version', version='TPOT {version}'.format(version=__version__),
                        help='Show TPOT\'s version number and exit.')

    args = parser.parse_args()

    if args.VERBOSITY >= 2:
        print('\nTPOT settings:')
        for arg in sorted(args.__dict__):
            if arg == 'DISABLE_UPDATE_CHECK':
                continue
            print('{}\t=\t{}'.format(arg, args.__dict__[arg]))
        print('')

    input_data = pd.read_csv(args.INPUT_FILE, sep=args.INPUT_SEPARATOR)

    if 'Class' in input_data.columns.values:
        input_data.rename(columns={'Class': 'class'}, inplace=True)

    RANDOM_STATE = args.RANDOM_STATE if args.RANDOM_STATE > 0 else None

    training_indices, testing_indices = train_test_split(input_data.index,
                                                         stratify=input_data['class'].values,
                                                         train_size=0.75,
                                                         test_size=0.25,
                                                         random_state=RANDOM_STATE)

    training_features = input_data.loc[training_indices].drop('class', axis=1).values
    training_classes = input_data.loc[training_indices, 'class'].values

    testing_features = input_data.loc[testing_indices].drop('class', axis=1).values
    testing_classes = input_data.loc[testing_indices, 'class'].values

    tpot = TPOT(generations=args.GENERATIONS, population_size=args.POPULATION_SIZE,
                mutation_rate=args.MUTATION_RATE, crossover_rate=args.CROSSOVER_RATE,
                random_state=args.RANDOM_STATE, verbosity=args.VERBOSITY,
                disable_update_check=args.DISABLE_UPDATE_CHECK)

    tpot.fit(training_features, training_classes)

    if args.VERBOSITY >= 1:
        print('\nTraining accuracy: {}'.format(tpot.score(training_features, training_classes)))
        print('Holdout accuracy: {}'.format(tpot.score(testing_features, testing_classes)))

    if args.OUTPUT_FILE != '':
        tpot.export(args.OUTPUT_FILE)


if __name__ == '__main__':
    main()<|MERGE_RESOLUTION|>--- conflicted
+++ resolved
@@ -144,56 +144,9 @@
         # Rename pipeline input to "input_df"
         self._pset.renameArguments(ARG0='input_df')
 
-<<<<<<< HEAD
-        # Machine learning model operators
-        """
-        self._pset.addPrimitive(self._decision_tree, [pd.DataFrame, float], pd.DataFrame)
-        self._pset.addPrimitive(self._random_forest, [pd.DataFrame, float], pd.DataFrame)
-        self._pset.addPrimitive(self._ada_boost, [pd.DataFrame, float], pd.DataFrame)
-        self._pset.addPrimitive(self._logistic_regression, [pd.DataFrame, float, int, Bool], pd.DataFrame)
-        self._pset.addPrimitive(self._knnc, [pd.DataFrame, int, int], pd.DataFrame)
-        self._pset.addPrimitive(self._gradient_boosting, [pd.DataFrame, float, float, float], pd.DataFrame)
-        self._pset.addPrimitive(self._bernoulli_nb, [pd.DataFrame, float, float], pd.DataFrame)
-        self._pset.addPrimitive(self._extra_trees, [pd.DataFrame, int, float, float], pd.DataFrame)
-        """
-        self._pset.addPrimitive(self._gaussian_nb, [pd.DataFrame], pd.DataFrame)
-        """
-        self._pset.addPrimitive(self._multinomial_nb, [pd.DataFrame, float], pd.DataFrame)
-        self._pset.addPrimitive(self._linear_svc, [pd.DataFrame, float, int, Bool], pd.DataFrame)
-        self._pset.addPrimitive(self._passive_aggressive, [pd.DataFrame, float, int], pd.DataFrame)
-        """
-
-        # Feature preprocessing operators
-        """
-        self._pset.addPrimitive(self._combine_dfs, [pd.DataFrame, pd.DataFrame], pd.DataFrame)
-        self._pset.addPrimitive(self._variance_threshold, [pd.DataFrame, float], pd.DataFrame)
-        self._pset.addPrimitive(self._standard_scaler, [pd.DataFrame], pd.DataFrame)
-        self._pset.addPrimitive(self._robust_scaler, [pd.DataFrame], pd.DataFrame)
-        self._pset.addPrimitive(self._min_max_scaler, [pd.DataFrame], pd.DataFrame)
-        self._pset.addPrimitive(self._max_abs_scaler, [pd.DataFrame], pd.DataFrame)
-        self._pset.addPrimitive(self._binarizer, [pd.DataFrame, float], pd.DataFrame)
-        self._pset.addPrimitive(self._polynomial_features, [pd.DataFrame], pd.DataFrame)
-        self._pset.addPrimitive(self._pca, [pd.DataFrame, int], pd.DataFrame)
-        self._pset.addPrimitive(self._rbf, [pd.DataFrame, float], pd.DataFrame)
-        self._pset.addPrimitive(self._fast_ica, [pd.DataFrame, float], pd.DataFrame)
-        self._pset.addPrimitive(self._feat_agg, [pd.DataFrame, int, int, int], pd.DataFrame)
-        self._pset.addPrimitive(self._nystroem, [pd.DataFrame, int, float, int], pd.DataFrame)
-        self._pset.addPrimitive(self._zero_count, [pd.DataFrame], pd.DataFrame)
-        """
-        self._pset.addPrimitive(self._mdr, [pd.DataFrame, int, int], pd.DataFrame)
-
-        # Feature selection operators
-        self._pset.addPrimitive(self._select_kbest, [pd.DataFrame, int], pd.DataFrame)
-        """"
-        self._pset.addPrimitive(self._select_fwe, [pd.DataFrame, float], pd.DataFrame)
-        self._pset.addPrimitive(self._select_percentile, [pd.DataFrame, int], pd.DataFrame)
-        self._pset.addPrimitive(self._rfe, [pd.DataFrame, int, float], pd.DataFrame)
-        """
-=======
         self._pset.addPrimitive(self._gaussian_nb, [pd.DataFrame], pd.DataFrame)
         self._pset.addPrimitive(self._mdr, [pd.DataFrame, int, int], pd.DataFrame)
         self._pset.addPrimitive(self._select_kbest, [pd.DataFrame, int], pd.DataFrame)
->>>>>>> f36bef83
 
         # Terminals
         int_terminals = np.concatenate((np.arange(0, 51, 1),
@@ -552,55 +505,6 @@
             mdr_identifier = 'ConstructedFeature-{}'.format(hashlib.sha224(mdr_hash.encode('UTF-8')).hexdigest())
             input_df[mdr_identifier] = mdr.transform(input_df.loc[:, cols].values)
 
-<<<<<<< HEAD
-    def _mdr(self, input_df, tie_break, default_label):
-        """Fits the Multifactor Dimensionality Reduction feature construction algorithm
-
-        Parameters
-        ----------
-        input_df: pandas.DataFrame {n_samples, n_features+['class', 'group', 'guess']}
-            Input DataFrame for fitting the MDR feature constructor
-        tie_break: int
-            Default class label that is used when a MDR cell has an equal number of each class
-        default_label: int
-            Default class label that is used when MDR encounters a feature pair that it did not encounter in the training set
-
-        Returns
-        -------
-        input_df: pandas.DataFrame {n_samples, n_features+['guess', 'group', 'class']}
-            Returns a modified input DataFrame with the new MDR constructed features appended
-
-        """
-        if len(input_df.columns) == 3:
-            return input_df
-
-        all_classes = sorted(input_df['class'].unique())
-        tie_break_choice = all_classes[tie_break % len(all_classes)]
-        default_label_choice = all_classes[default_label % len(all_classes)]
-
-        input_df = input_df.copy()
-
-        training_features = input_df.loc[input_df['group'] == 'training'].drop(self.non_feature_columns, axis=1)
-        training_classes = input_df.loc[input_df['group'] == 'training', 'class'].values
-
-        # Place a practical limit on the number of features that can be constructed
-        if spcomb(training_features.shape[1], 2) > 1000:
-            return input_df
-
-        training_feature_names = training_features.columns.values.tolist()
-        mdr = MDR(tie_break_choice, default_label_choice)
-
-        for cols in combinations(training_feature_names, 2):
-            training_feature_subset = training_features.loc[:, cols].values
-            mdr.fit(training_feature_subset, training_classes)
-            mdr_hash = '-'.join(sorted(cols))
-            mdr_hash += 'MDR'
-            mdr_hash += '-'.join([str(param) for param in [tie_break, default_label]])
-            mdr_identifier = 'ConstructedFeature-{}'.format(hashlib.sha224(mdr_hash.encode('UTF-8')).hexdigest())
-            input_df[mdr_identifier] = mdr.transform(input_df.loc[:, cols].values)
-
-=======
->>>>>>> f36bef83
         return input_df
          
     def _train_model_and_predict(self, input_df, model, **kwargs):
