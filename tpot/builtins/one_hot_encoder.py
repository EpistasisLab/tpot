# -*- coding: utf-8 -*-

"""Copyright (c) 2015 The auto-sklearn developers. All rights reserved.

Redistribution and use in source and binary forms, with or without
modification, are permitted provided that the following conditions are met:

  a. Redistributions of source code must retain the above copyright notice,
     this list of conditions and the following disclaimer.
  b. Redistributions in binary form must reproduce the above copyright
     notice, this list of conditions and the following disclaimer in the
     documentation and/or other materials provided with the distribution.
  c. Neither the name of the auto-sklearn Developers  nor the names of
     its contributors may be used to endorse or promote products
     derived from this software without specific prior written
     permission.


THIS SOFTWARE IS PROVIDED BY THE COPYRIGHT HOLDERS AND CONTRIBUTORS "AS IS"
AND ANY EXPRESS OR IMPLIED WARRANTIES, INCLUDING, BUT NOT LIMITED TO, THE
IMPLIED WARRANTIES OF MERCHANTABILITY AND FITNESS FOR A PARTICULAR PURPOSE
ARE DISCLAIMED. IN NO EVENT SHALL THE REGENTS OR CONTRIBUTORS BE LIABLE FOR
ANY DIRECT, INDIRECT, INCIDENTAL, SPECIAL, EXEMPLARY, OR CONSEQUENTIAL
DAMAGES (INCLUDING, BUT NOT LIMITED TO, PROCUREMENT OF SUBSTITUTE GOODS OR
SERVICES; LOSS OF USE, DATA, OR PROFITS; OR BUSINESS INTERRUPTION) HOWEVER
CAUSED AND ON ANY THEORY OF LIABILITY, WHETHER IN CONTRACT, STRICT
LIABILITY, OR TORT (INCLUDING NEGLIGENCE OR OTHERWISE) ARISING IN ANY WAY
OUT OF THE USE OF THIS SOFTWARE, EVEN IF ADVISED OF THE POSSIBILITY OF SUCH
DAMAGE.
"""

import numpy as np
from scipy import sparse

from sklearn.base import BaseEstimator, TransformerMixin
from sklearn.utils import check_array


SPARSE_ENCODINGS = {
    'OTHER': 1,
    'NAN': 2,
}


def auto_select_categorical_features(X, threshold=10):
    """Make a feature mask of categorical features in X.

    Features with less than 10 unique values are considered categorical.

    Parameters
    ----------
    X : array-like or sparse matrix, shape=(n_samples, n_features)
        Dense array or sparse matrix.

    threshold : int
        Maximum number of unique values per feature to consider the feature
        to be categorical.

    Returns
    -------
    feature_mask : array of booleans of size {n_features, }
    """
    feature_mask = []

    for column in range(X.shape[1]):
        if sparse.issparse(X):
            indptr_start = X.indptr[column]
            indptr_end = X.indptr[column + 1]
            unique = np.unique(X.data[indptr_start:indptr_end])
        else:
            unique = np.unique(X[:, column])

        feature_mask.append(len(unique) <= threshold)

    return feature_mask


def _X_selected(X, selected):
    """Split X into selected features and other features"""
    n_features = X.shape[1]
    ind = np.arange(n_features)
    sel = np.zeros(n_features, dtype=bool)
    sel[np.asarray(selected)] = True
    non_sel = np.logical_not(sel)
    n_selected = np.sum(sel)
    X_sel = X[:, ind[sel]]
    X_not_sel = X[:, ind[non_sel]]
    return X_sel, X_not_sel, n_selected, n_features


def _transform_selected(X, transform, selected, copy=True):
    """Apply a transform function to portion of selected features.

    Parameters
    ----------
    X : array-like or sparse matrix, shape=(n_samples, n_features)
        Dense array or sparse matrix.

    transform : callable
        A callable transform(X) -> X_transformed

    copy : boolean, optional
        Copy X even if it could be avoided.

    selected: "all", "auto" or array of indices or mask
        Specify which features to apply the transform to.

    Returns
    -------
    X : array or sparse matrix, shape=(n_samples, n_features_new)
    """
    if selected == "all":
        return transform(X)
    if len(selected) == 0:
        return X

    X = check_array(X, accept_sparse='csc', force_all_finite=False)

    X_sel, X_not_sel, n_selected, n_features = _X_selected(X, selected)

    if n_selected == 0:
        # No features selected.
        return X
    elif n_selected == n_features:
        # All features selected.
        return transform(X)
    else:
        X_sel = transform(X_sel)

        if sparse.issparse(X_sel) or sparse.issparse(X_not_sel):
            return sparse.hstack((X_sel, X_not_sel), format='csr')
        else:
            return np.hstack((X_sel, X_not_sel))


class OneHotEncoder(BaseEstimator, TransformerMixin):
    """Encode categorical integer features using a one-hot aka one-of-K scheme.

    The input to this transformer should be a matrix of integers, denoting
    the values taken on by categorical (discrete) features. The output will be
    a sparse matrix were each column corresponds to one possible value of one
    feature. It is assumed that input features take on values in the range
    [0, n_values).

    This encoding is needed for feeding categorical data to many scikit-learn
    estimators, notably linear models and SVMs with the standard kernels.

    Parameters
    ----------

    categorical_features: "all" or array of indices or mask
        Specify what features are treated as categorical.

        - 'all': All features are treated as categorical.
        - 'auto' (default): Select only features that have less than 10 unique values.
        - array of indices: Array of categorical feature indices.
        - mask: Array of length n_features and with dtype=bool.

        Non-categorical features are always stacked to the right of the matrix.

    dtype : number type, default=np.float
        Desired dtype of output.

    sparse : boolean, default=True
        Will return sparse matrix if set True else will return an array.

    threshold : int, default=10
        Maximum number of unique values per feature to consider the feature
        to be categorical when categorical_features is 'auto'.

    minimum_fraction : float, default=None
        Minimum fraction of unique values in a feature to consider the feature
        to be categorical.

    Attributes
    ----------
    `active_features_` : array
        Indices for active features, meaning values that actually occur
        in the training set. Only available when n_values is ``'auto'``.

    `feature_indices_` : array of shape (n_features,)
        Indices to feature ranges.
        Feature ``i`` in the original data is mapped to features
        from ``feature_indices_[i]`` to ``feature_indices_[i+1]``
        (and then potentially masked by `active_features_` afterwards)

    `n_values_` : array of shape (n_features,)
        Maximum number of values per feature.

    Examples
    --------
    Given a dataset with three features and two samples, we let the encoder
    find the maximum value per feature and transform the data to a binary
    one-hot encoding.

    >>> from sklearn.preprocessing import OneHotEncoder
    >>> enc = OneHotEncoder()
    >>> enc.fit([[0, 0, 3], [1, 1, 0], [0, 2, 1], [1, 0, 2]])  # doctest: +ELLIPSIS
    OneHotEncoder(categorical_features='all', dtype=<... 'float'>,
           sparse=True, minimum_fraction=None)
    >>> enc.n_values_
    array([2, 3, 4])
    >>> enc.feature_indices_
    array([0, 2, 5, 9])
    >>> enc.transform([[0, 1, 1]]).toarray()
    array([[ 1.,  0.,  0.,  1.,  0.,  0.,  1.,  0.,  0.]])

    See also
    --------
    sklearn.feature_extraction.DictVectorizer : performs a one-hot encoding of
      dictionary items (also handles string-valued features).
    sklearn.feature_extraction.FeatureHasher : performs an approximate one-hot
      encoding of dictionary items or strings.
    """

    def __init__(self, categorical_features='auto', dtype=np.float,
                 sparse=True, minimum_fraction=None, threshold=10):
        self.categorical_features = categorical_features
        self.dtype = dtype
        self.sparse = sparse
        self.minimum_fraction = minimum_fraction
        self.threshold = threshold
        if categorical_features == 'auto':
            self._is_auto = True

    def fit(self, X, y=None):
        """Fit OneHotEncoder to X.

        Parameters
        ----------
        X : array-like, shape=(n_samples, n_feature)
            Input array of type int.

        Returns
        -------
        self
        """
        self.fit_transform(X)
        return self

    def _matrix_adjust(self, X):
        """Adjust all values in X to encode for NaNs and infinities in the data.

        Parameters
        ----------
        X : array-like, shape=(n_samples, n_feature)
            Input array of type int.

        Returns
        -------
        X : array-like, shape=(n_samples, n_feature)
            Input array without any NaNs or infinities.
        """
        data_matrix = X.data if sparse.issparse(X) else X

        # Shift all values to specially encode for NAN/infinity/OTHER and 0
        #   Old value       New Value
        #   ---------       ---------
        #   N (0..int_max)  N + 3
        #   np.NaN          2
        #   infinity        2
        #   *other*         1
        #
        # A value of 0 is reserved, as that is specially handled in sparse
        # matrices.
        data_matrix += len(SPARSE_ENCODINGS) + 1
        data_matrix[~np.isfinite(data_matrix)] = SPARSE_ENCODINGS['NAN']

        return X

    def _fit_transform(self, X):
        """Assume X contains only categorical features.

        Parameters
        ----------
        X : array-like or sparse matrix, shape=(n_samples, n_features)
            Dense array or sparse matrix.
        """
        X = self._matrix_adjust(X)

        X = check_array(
            X,
            accept_sparse='csc',
            force_all_finite=False,
            dtype=int
        )

        if X.min() < 0:
            raise ValueError("X needs to contain only non-negative integers.")

        n_samples, n_features = X.shape

        # Remember which values should not be replaced by the value 'other'
        if self.minimum_fraction is not None:
            do_not_replace_by_other = list()
            for column in range(X.shape[1]):
                do_not_replace_by_other.append(list())

                if sparse.issparse(X):
                    indptr_start = X.indptr[column]
                    indptr_end = X.indptr[column + 1]
                    unique = np.unique(X.data[indptr_start:indptr_end])
                    colsize = indptr_end - indptr_start
                else:
                    unique = np.unique(X[:, column])
                    colsize = X.shape[0]

                for unique_value in unique:
                    if np.isfinite(unique_value):
                        if sparse.issparse(X):
                            indptr_start = X.indptr[column]
                            indptr_end = X.indptr[column + 1]
                            count = np.nansum(unique_value ==
                                              X.data[indptr_start:indptr_end])
                        else:
                            count = np.nansum(unique_value == X[:, column])
                    else:
                        if sparse.issparse(X):
                            indptr_start = X.indptr[column]
                            indptr_end = X.indptr[column + 1]
                            count = np.nansum(~np.isfinite(
                                X.data[indptr_start:indptr_end]))
                        else:
                            count = np.nansum(~np.isfinite(X[:, column]))

                    fraction = float(count) / colsize
                    if fraction >= self.minimum_fraction:
                        do_not_replace_by_other[-1].append(unique_value)

                for unique_value in unique:
                    if unique_value not in do_not_replace_by_other[-1]:
                        if sparse.issparse(X):
                            indptr_start = X.indptr[column]
                            indptr_end = X.indptr[column + 1]
                            X.data[indptr_start:indptr_end][
                                X.data[indptr_start:indptr_end] ==
                                unique_value] = SPARSE_ENCODINGS['OTHER']
                        else:
                            X[:, column][X[:, column] == unique_value] = SPARSE_ENCODINGS['OTHER']

            self.do_not_replace_by_other_ = do_not_replace_by_other

        if sparse.issparse(X):
            n_values = X.max(axis=0).toarray().flatten() + len(SPARSE_ENCODINGS)
        else:
            n_values = np.max(X, axis=0) + len(SPARSE_ENCODINGS)

        self.n_values_ = n_values
        n_values = np.hstack([[0], n_values])
        indices = np.cumsum(n_values)
        self.feature_indices_ = indices

        if sparse.issparse(X):
            row_indices = X.indices
            column_indices = []
            for i in range(len(X.indptr) - 1):
                nbr = X.indptr[i+1] - X.indptr[i]
                column_indices_ = [indices[i]] * nbr
                column_indices_ += X.data[X.indptr[i]:X.indptr[i+1]]
                column_indices.extend(column_indices_)
            data = np.ones(X.data.size)
        else:
            column_indices = (X + indices[:-1]).ravel()
            row_indices = np.repeat(np.arange(n_samples, dtype=np.int32),
                                    n_features)
            data = np.ones(n_samples * n_features)

        out = sparse.coo_matrix((data, (row_indices, column_indices)),
                                shape=(n_samples, indices[-1]),
                                dtype=self.dtype).tocsc()

        mask = np.array(out.sum(axis=0)).ravel() != 0
        active_features = np.where(mask)[0]
        out = out[:, active_features]
        self.active_features_ = active_features
        return out.tocsr() if self.sparse else out.toarray()

    def fit_transform(self, X, y=None):
        """Fit OneHotEncoder to X, then transform X.

        Equivalent to self.fit(X).transform(X), but more convenient and more
        efficient. See fit for the parameters, transform for the return value.

        Parameters
        ----------
        X : array-like or sparse matrix, shape=(n_samples, n_features)
            Dense array or sparse matrix.
        y: array-like {n_samples,} (Optional, ignored)
            Feature labels
        """
<<<<<<< HEAD
        if self._is_auto:
            self.categorical_features = auto_select_categorical_features(X, threshold=self.threshold)
=======
        if self.categorical_features == "auto":
            self.categorical_features_ = auto_select_categorical_features(X, threshold=self.threshold)
        else:
            self.categorical_features_ = self.categorical_features
>>>>>>> 13c252b1

        return _transform_selected(
            X,
            self._fit_transform,
            self.categorical_features_,
            copy=True
        )

    def _transform(self, X):
        """Asssume X contains only categorical features.

        Parameters
        ----------
        X : array-like or sparse matrix, shape=(n_samples, n_features)
            Dense array or sparse matrix.
        """
        X = self._matrix_adjust(X)

        X = check_array(X, accept_sparse='csc', force_all_finite=False,
                        dtype=int)
        if X.min() < 0:
            raise ValueError("X needs to contain only non-negative integers.")
        n_samples, n_features = X.shape

        indices = self.feature_indices_
        if n_features != indices.shape[0] - 1:
            raise ValueError("X has different shape than during fitting."
                             " Expected %d, got %d."
                             % (indices.shape[0] - 1, n_features))

        # Replace all indicators which were below `minimum_fraction` in the
        # training set by 'other'
        if self.minimum_fraction is not None:
            for column in range(X.shape[1]):
                if sparse.issparse(X):
                    indptr_start = X.indptr[column]
                    indptr_end = X.indptr[column + 1]
                    unique = np.unique(X.data[indptr_start:indptr_end])
                else:
                    unique = np.unique(X[:, column])

                for unique_value in unique:
                    if unique_value not in self.do_not_replace_by_other_[column]:
                        if sparse.issparse(X):
                            indptr_start = X.indptr[column]
                            indptr_end = X.indptr[column + 1]
                            X.data[indptr_start:indptr_end][
                                X.data[indptr_start:indptr_end] ==
                                unique_value] = SPARSE_ENCODINGS['OTHER']
                        else:
                            X[:, column][X[:, column] == unique_value] = SPARSE_ENCODINGS['OTHER']

        if sparse.issparse(X):
            n_values_check = X.max(axis=0).toarray().flatten() + 1
        else:
            n_values_check = np.max(X, axis=0) + 1

        # Replace all indicators which are out of bounds by 'other' (index 0)
        if (n_values_check > self.n_values_).any():
            # raise ValueError("Feature out of bounds. Try setting n_values.")
            for i, n_value_check in enumerate(n_values_check):
                if (n_value_check - 1) >= self.n_values_[i]:
                    if sparse.issparse(X):
                        indptr_start = X.indptr[i]
                        indptr_end = X.indptr[i+1]
                        X.data[indptr_start:indptr_end][X.data[indptr_start:indptr_end] >= self.n_values_[i]] = 0
                    else:
                        X[:, i][X[:, i] >= self.n_values_[i]] = 0

        if sparse.issparse(X):
            row_indices = X.indices
            column_indices = []
            for i in range(len(X.indptr) - 1):
                nbr = X.indptr[i + 1] - X.indptr[i]
                column_indices_ = [indices[i]] * nbr
                column_indices_ += X.data[X.indptr[i]:X.indptr[i + 1]]
                column_indices.extend(column_indices_)
            data = np.ones(X.data.size)
        else:
            column_indices = (X + indices[:-1]).ravel()
            row_indices = np.repeat(np.arange(n_samples, dtype=np.int32),
                                    n_features)
            data = np.ones(n_samples * n_features)
        out = sparse.coo_matrix((data, (row_indices, column_indices)),
                                shape=(n_samples, indices[-1]),
                                dtype=self.dtype).tocsc()

        out = out[:, self.active_features_]
        return out.tocsr() if self.sparse else out.toarray()

    def transform(self, X):
        """Transform X using one-hot encoding.

        Parameters
        ----------
        X : array-like or sparse matrix, shape=(n_samples, n_features)
            Dense array or sparse matrix.

        Returns
        -------
        X_out : sparse matrix if sparse=True else a 2-d array, dtype=int
            Transformed input.
        """
        return _transform_selected(
            X, self._transform,
            self.categorical_features_,
            copy=True
        )<|MERGE_RESOLUTION|>--- conflicted
+++ resolved
@@ -220,8 +220,6 @@
         self.sparse = sparse
         self.minimum_fraction = minimum_fraction
         self.threshold = threshold
-        if categorical_features == 'auto':
-            self._is_auto = True
 
     def fit(self, X, y=None):
         """Fit OneHotEncoder to X.
@@ -388,15 +386,11 @@
         y: array-like {n_samples,} (Optional, ignored)
             Feature labels
         """
-<<<<<<< HEAD
-        if self._is_auto:
-            self.categorical_features = auto_select_categorical_features(X, threshold=self.threshold)
-=======
+
         if self.categorical_features == "auto":
             self.categorical_features_ = auto_select_categorical_features(X, threshold=self.threshold)
         else:
             self.categorical_features_ = self.categorical_features
->>>>>>> 13c252b1
 
         return _transform_selected(
             X,
