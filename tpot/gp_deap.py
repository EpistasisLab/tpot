--- conflicted
+++ resolved
@@ -419,15 +419,11 @@
             uid = uuid.uuid4().hex[:15].upper()
             sklearn_pipeline_json = _format_pipeline_json(sklearn_pipeline.steps,features,target)
             r = redis.StrictRedis(host='redis', port=6379, db=0)
-<<<<<<< HEAD
-            r.hset(output_file, uid + '-fold', cv_num)
-=======
             time.sleep(1.0)
             json = {'started': 1}
             r.publish(output_file,pickle.dumps(json))
             r.hset(output_file, uid + '-fold', cv_num)
 
->>>>>>> 3d98d0c3
         # DeepLearn code
 
         with warnings.catch_warnings():
