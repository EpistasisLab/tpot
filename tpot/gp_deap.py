--- conflicted
+++ resolved
@@ -352,52 +352,7 @@
 
 def _wrapped_cross_val_score(sklearn_pipeline, features, target,
                              cv, scoring_function, sample_weight,
-<<<<<<< HEAD
                              max_eval_time_mins, groups, output_file,model_type):
-    max_time_seconds = max(int(max_eval_time_mins * 60), 1)
-    sample_weight_dict = set_sample_weight(sklearn_pipeline.steps, sample_weight)
-    # build a job for cross_val_score
-    uid = uuid.uuid4().hex[:15].upper()
-
-    sklearn_pipeline_formatted = _format_pipeline_output(sklearn_pipeline.steps)
-    sklearn_pipeline_json = _format_pipeline_json(sklearn_pipeline.steps,features,target)
-
-    r = redis.StrictRedis(host='redis', port=6379, db=0)
-
-    r.publish(output_file, "starting job: {}:{}".format(uid, sklearn_pipeline_json))
-    r.hset(output_file, uid, sklearn_pipeline_formatted)
-    r.hset(output_file, uid + '-fold', cv)
-
-    if "Classifier" in model_type:
-        cv_obj = StratifiedKFold(n_splits=cv, random_state=cv)
-    else:
-        cv_obj = KFold(n_splits=cv, random_state=cv)
-
-    tmp_it = Interruptable_cross_val_score(
-        clone(sklearn_pipeline),
-        features,
-        target,
-        scoring=scoring_function,
-        cv=cv,
-        n_jobs=1,
-        verbose=0,
-        fit_params=sample_weight_dict,
-        groups=groups
-    )
-    tmp_it.start()
-    tmp_it.join(max_time_seconds)
-
-    if tmp_it.isAlive():
-        resulting_score = 'Timeout'
-    else:
-        resulting_score = np.mean(tmp_it.result)
-
-    tmp_it.stop()
-
-    r.publish(output_file,"score: {}:{}".format(uid,resulting_score))
-    return resulting_score
-=======
-                             max_eval_time_mins, groups, output_file):
     try:
         max_time_seconds = max(int(max_eval_time_mins * 60), 1)
         sample_weight_dict = set_sample_weight(sklearn_pipeline.steps, sample_weight)
@@ -412,6 +367,11 @@
         r.publish(output_file, "starting job: {}:{}".format(uid, sklearn_pipeline_json))
         r.hset(output_file, uid, sklearn_pipeline_formatted)
         r.hset(output_file, uid + '-fold', cv)
+
+        if "Classifier" in model_type:
+            cv_obj = StratifiedKFold(n_splits=cv, random_state=cv)
+        else:
+            cv_obj = KFold(n_splits=cv, random_state=cv)
 
         tmp_it = Interruptable_cross_val_score(
             clone(sklearn_pipeline),
@@ -433,15 +393,14 @@
             resulting_score = np.mean(tmp_it.result)
 
         tmp_it.stop()
-
+        
         r.publish(output_file,"score: {}:{}".format(uid,resulting_score))
         return resulting_score
+
     except Exception as e:
         print("Error while running _wrapped_cross_val_score : %s" % str(e))
         print(traceback.format_exc())
 
-        raise e
->>>>>>> 5516b920
 
 def _format_pipeline_output(pipeline):
     sklearn_pipeline_formatted = str(pipeline)
@@ -473,7 +432,7 @@
         if step[1].__class__.__name__ == 'FeatureUnion':
             transformer_list = step[1].transformer_list
             for transformer in transformer_list:
-                if "get_support" in transformer[1]:
+                if "get_support" in dir(transformer[1]):
                     fit_step = transformer[1].fit(features,target)
                     feature_list.append(fit_step.get_support().tolist())
 
