--- conflicted
+++ resolved
@@ -28,27 +28,21 @@
 from deap import tools, gp
 from inspect import isclass
 from .operator_utils import set_sample_weight
-<<<<<<< HEAD
-from sklearn.model_selection import cross_val_score, StratifiedKFold, KFold
-from sklearn.base import clone
+from sklearn.utils import indexable
+from sklearn.metrics.scorer import check_scoring
+from sklearn.model_selection._validation import _fit_and_score
+from sklearn.model_selection._split import check_cv
+
+from sklearn.base import clone, is_classifier
 from collections import defaultdict
 import warnings
+from stopit import threading_timeoutable, TimeoutException
+
 import threading
 import redis
 import uuid
 import re
 import traceback
-=======
-from sklearn.utils import indexable
-from sklearn.metrics.scorer import check_scoring
-from sklearn.model_selection._validation import _fit_and_score
-from sklearn.model_selection._split import check_cv
-
-from sklearn.base import clone, is_classifier
-from collections import defaultdict
-import warnings
-from stopit import threading_timeoutable, TimeoutException
-
 
 def pick_two_individuals_eligible_for_crossover(population):
     """Pick two individuals from the population which can do crossover, that is, they share a primitive.
@@ -66,7 +60,6 @@
     primitives_by_ind = [set([node.name for node in ind if isinstance(node, gp.Primitive)])
                          for ind in population]
     pop_as_str = [str(ind) for ind in population]
->>>>>>> 57038d35
 
     eligible_pairs = [(i, i+1+j) for i, ind1_prims in enumerate(primitives_by_ind)
                                  for j, ind2_prims in enumerate(primitives_by_ind[i+1:])
@@ -372,89 +365,7 @@
             individual[slice_] = new_subtree
     return individual,
 
-
-<<<<<<< HEAD
-class Interruptable_cross_val_score(threading.Thread):
-    def __init__(self, *args, **kwargs):
-        threading.Thread.__init__(self)
-        self.args = args
-        self.kwargs = kwargs
-        self.result = -float('inf')
-        self._stopevent = threading.Event()
-        self.daemon = True
-
-    def stop(self):
-        self._stopevent.set()
-        threading.Thread.join(self)
-
-    def run(self):
-        # Note: changed name of the thread to "MainThread" to avoid such warning from joblib (maybe bugs)
-        # Note: Need attention if using parallel execution model of scikit-learn
-        threading.current_thread().name = 'MainThread'
-        try:
-            with warnings.catch_warnings():
-                warnings.simplefilter('ignore')
-                self.result = cross_val_score(*self.args, **self.kwargs)
-        except Exception as e:
-            pass
-
-def _wrapped_cross_val_score(sklearn_pipeline, features, target,
-                             cv, scoring_function, sample_weight,
-                             max_eval_time_mins, groups, output_file,model_type):
-    try:
-        max_time_seconds = max(int(max_eval_time_mins * 60), 1)
-        sample_weight_dict = set_sample_weight(sklearn_pipeline.steps, sample_weight)
-        # build a job for cross_val_score
-        uid = uuid.uuid4().hex[:15].upper()
-
-        sklearn_pipeline_formatted = _format_pipeline_output(sklearn_pipeline.steps)
-        sklearn_pipeline_json = _format_pipeline_json(sklearn_pipeline.steps,features,target)
-
-        if output_file is not None:
-            r = redis.StrictRedis(host='redis', port=6379, db=0)
-
-            r.publish(output_file, "starting job: {}:{}".format(uid, sklearn_pipeline_json))
-            r.hset(output_file, uid, sklearn_pipeline_formatted)
-            r.hset(output_file, uid + '-fold', cv)
-
-        n_classes = len(np.unique(target))
-        #use Kfold for everything but binary classification so we can display metric charts like roc_curve
-        if "Classifier" in model_type and n_classes < 3:
-            cv_obj = StratifiedKFold(n_splits=cv, random_state=cv)
-        else:
-            cv_obj = KFold(n_splits=cv, random_state=cv)
-
-        tmp_it = Interruptable_cross_val_score(
-            clone(sklearn_pipeline),
-            features,
-            target,
-            scoring=scoring_function,
-            cv=cv,
-            n_jobs=1,
-            verbose=0,
-            fit_params=sample_weight_dict,
-            groups=groups
-        )
-        tmp_it.start()
-        tmp_it.join(max_time_seconds)
-
-        if tmp_it.isAlive():
-            resulting_score = 'Timeout'
-        else:
-            resulting_score = np.mean(tmp_it.result)
-
-        tmp_it.stop()
-
-        if output_file is not None:
-            r.publish(output_file,"score: {}:{}".format(uid,resulting_score))
-
-        return resulting_score
-
-    except Exception as e:
-        print("Error while running _wrapped_cross_val_score : %s" % str(e))
-        print(traceback.format_exc())
-
-
+# DeepLearn code
 def _format_pipeline_output(pipeline):
     sklearn_pipeline_formatted = str(pipeline)
     sklearn_pipeline_formatted = re.sub(" at+\s+\w+>","",sklearn_pipeline_formatted)
@@ -493,10 +404,12 @@
             fit_step = step[1].fit(features,target)
             feature_list.append(fit_step.get_support().tolist())
     return feature_list
-=======
+# DeepLearn code
+
 @threading_timeoutable(default="Timeout")
 def _wrapped_cross_val_score(sklearn_pipeline, features, target,
-                             cv, scoring_function, sample_weight=None, groups=None):
+                             cv, scoring_function, sample_weight=None, groups=None,
+                             output_file = None, model_type = None):
     """Fit estimator and compute scores for a given dataset split.
     Parameters
     ----------
@@ -520,15 +433,28 @@
     groups: array-like {n_samples, }, optional
         Group labels for the samples used while splitting the dataset into train/test set
     """
-    sample_weight_dict = set_sample_weight(sklearn_pipeline.steps, sample_weight)
-
-    features, target, groups = indexable(features, target, groups)
-
-    cv = check_cv(cv, target, classifier=is_classifier(sklearn_pipeline))
-    cv_iter = list(cv.split(features, target, groups))
-    scorer = check_scoring(sklearn_pipeline, scoring=scoring_function)
-
     try:
+        sample_weight_dict = set_sample_weight(sklearn_pipeline.steps, sample_weight)
+
+        features, target, groups = indexable(features, target, groups)
+
+        cv = check_cv(cv, target, classifier=is_classifier(sklearn_pipeline))
+        cv_iter = list(cv.split(features, target, groups))
+        scorer = check_scoring(sklearn_pipeline, scoring=scoring_function)
+
+        # DeepLearn code
+        uid = uuid.uuid4().hex[:15].upper()
+        sklearn_pipeline_formatted = _format_pipeline_output(sklearn_pipeline.steps)
+        sklearn_pipeline_json = _format_pipeline_json(sklearn_pipeline.steps, features, target)
+
+        if output_file is not None:
+            r = redis.StrictRedis(host='redis', port=6379, db=0)
+
+            r.publish(output_file, "starting job: {}:{}".format(uid, sklearn_pipeline_json))
+            r.hset(output_file, uid, sklearn_pipeline_formatted)
+            r.hset(output_file, uid + '-fold', cv)
+        # DeepLearn code
+
         with warnings.catch_warnings():
             warnings.simplefilter('ignore')
             scores = [_fit_and_score(estimator=clone(sklearn_pipeline),
@@ -542,9 +468,16 @@
                                     fit_params=sample_weight_dict)
                                 for train, test in cv_iter]
             CV_score = np.array(scores)[:, 0]
+
+            # DeepLearn code
+            if output_file is not None:
+                r.publish(output_file,"score: {}:{}".format(uid, CV_score))
+            # DeepLearn code
+
             return np.nanmean(CV_score)
     except TimeoutException:
         return "Timeout"
     except Exception as e:
-        return -float('inf')
->>>>>>> 57038d35
+        print("Error while running _wrapped_cross_val_score : %s" % str(e))
+        print(traceback.format_exc())
+        return -float('inf')