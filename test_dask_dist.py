--- conflicted
+++ resolved
@@ -18,18 +18,9 @@
 
 training_classes_r_weight = np.array(range(1, len(y_train)+1))
 
-<<<<<<< HEAD
+
 tpot = TPOTClassifier(generations=5, population_size=20, offspring_size=40, verbosity=2, max_eval_time_mins=0.02, n_jobs = 3, random_state = 44)#, max_time_mins=1)
 time_start = time.time()
 tpot.fit(X_train, y_train, sample_weight=training_classes_r_weight)
 print(tpot.score(X_test, y_test))
-print('\nTime used with num_cpu = 3:',time.time()-time_start)
-=======
-if __name__ == '__main__':
-    freeze_support()
-    tpot = TPOTClassifier(generations=5, population_size=20, offspring_size=40, verbosity=3, max_eval_time_mins=0.02, n_jobs = 3, random_state = 44)#, max_time_mins=1)
-    time_start = time.time()
-    tpot.fit(X_train, y_train, sample_weight=training_classes_r_weight)
-    print(tpot.score(X_test, y_test))
-    print('\nTime used with num_cpu = 3:',time.time()-time_start)
->>>>>>> 6b00655e
+print('\nTime used with num_cpu = 3:',time.time()-time_start)