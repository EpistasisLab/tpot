--- conflicted
+++ resolved
@@ -24,12 +24,8 @@
 from tpot.driver import positive_integer, float_range, _get_arg_parser, _print_args, main, _read_data_file
 from tpot.export_utils import export_pipeline, generate_import_code, _indent, generate_pipeline_code, get_by_name
 from tpot.gp_types import Output_Array
-<<<<<<< HEAD
 from tpot.gp_deap import mutNodeReplacement, _wrapped_cross_val_score
-=======
-from tpot.gp_deap import mutNodeReplacement
 from tpot.metrics import balanced_accuracy
->>>>>>> 7bea1ee2
 
 from tpot.operator_utils import TPOTOperatorClassFactory, set_sample_weight
 from tpot.config_classifier import classifier_config_dict
@@ -282,7 +278,6 @@
     assert tpot_obj.max_time_mins == 30
 
 
-<<<<<<< HEAD
 def test_timeout():
     """Assert that _wrapped_cross_val_score return Timeout in a time limit"""
     tpot_obj = TPOTRegressor(scoring='neg_mean_squared_error')
@@ -309,7 +304,8 @@
                                             sample_weight=None,
                                             timeout=1)
     assert return_value == "Timeout"
-=======
+
+
 def test_balanced_accuracy():
     """Assert that the balanced_accuracy in TPOT returns correct accuracy."""
     y_true = np.array([1,1,1,1,1,2,2,2,2,2,2,2,3,3,3,3,3,4,4,4])
@@ -319,7 +315,6 @@
     accuracy_score2 = balanced_accuracy(y_true, y_pred2)
     assert np.allclose(accuracy_score1, 1.0)
     assert np.allclose(accuracy_score2, 0.833333333333333)
->>>>>>> 7bea1ee2
 
 
 def test_get_params():
