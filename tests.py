--- conflicted
+++ resolved
@@ -471,7 +471,7 @@
     training features is 0"""
     tpot_obj = TPOT()
 
-    assert np.array_equal(tpot_obj._pca(training_testing_data.ix[:,-3:], 0.1, 3),
+    assert np.array_equal(tpot_obj._rbf(training_testing_data.ix[:,-3:], 0.1, 3),
                           training_testing_data.ix[:,-3:])
 
 def test_rbf_2():
@@ -607,8 +607,9 @@
     (in_rows, in_cols) = input_df.shape
     (out_rows, out_cols) = output_df.shape
 
-<<<<<<< HEAD
-        assert np.array_equal(tpot_obj._pca(training_testing_data.ix[:,-3:], 1, 1),training_testing_data.ix[:,-3:])
+
+    assert in_rows == out_rows
+    assert in_cols == (out_cols - 2)
 
 def test_ada_boost():
     """Ensure that the TPOT AdaBoostClassifier outputs the same as the sklearn AdaBoostClassifier"""
@@ -692,8 +693,4 @@
     pagg = PassiveAggressiveClassifier(C=1.0, loss='hinge', fit_intercept=True, random_state=42)
     pagg.fit(training_features, training_classes)
 
-    assert np.array_equal(result['guess'].values, pagg.predict(testing_features))
-=======
-    assert in_rows == out_rows
-    assert in_cols == (out_cols - 2)
->>>>>>> 5aea9264
+    assert np.array_equal(result['guess'].values, pagg.predict(testing_features))