#!/bin/bash

# modified from https://github.com/trevorstephens/gplearn

# This script is meant to be called by the "install" step defined in
# .travis.yml. See http://docs.travis-ci.com/ for more details.
# The behavior of the script is controlled by environment variabled defined
# in the .travis.yml in the top level folder of the project.


# License: GNU/GPLv3

set -e

# Fix the compilers to workaround avoid having the Python 3.4 build
# lookup for g++44 unexpectedly.
export CC=gcc
export CXX=g++

# Deactivate the travis-provided virtual environment and setup a
# conda-based environment instead
deactivate

# Use the miniconda installer for faster download / install of conda
# itself
wget http://repo.continuum.io/miniconda/Miniconda-3.9.1-Linux-x86_64.sh \
    -O miniconda.sh
chmod +x miniconda.sh && ./miniconda.sh -b
export PATH=/home/travis/miniconda/bin:$PATH
conda update --yes conda

# Configure the conda environment and put it in the path using the
# provided versions
if [[ "$LATEST" == "true" ]]; then
    conda create -n testenv --yes python=$PYTHON_VERSION pip nose \
        numpy scipy scikit-learn cython
else
    conda create -n testenv --yes python=$PYTHON_VERSION pip nose \
        numpy=$NUMPY_VERSION scipy=$SCIPY_VERSION \
        scikit-learn=$SKLEARN_VERSION \
    cython
fi

source activate testenv

if [[ "$LATEST" == "true" ]]; then
    pip install deap
    pip install xgboost
else
    pip install deap==$DEAP_VERSION
    pip install xgboost==$XGBOOST_VERSION
fi

pip install update_checker
pip install tqdm
<<<<<<< HEAD
pip install toolz
pip install dask[complete]
pip install stopit
=======
pip install scikit-mdr
pip install skrebate
>>>>>>> 18927b09

if [[ "$COVERAGE" == "true" ]]; then
    pip install coverage coveralls
fi

# build output in the travis output when it succeeds.
python --version
python -c "import numpy; print('numpy %s' % numpy.__version__)"
python -c "import scipy; print('scipy %s' % scipy.__version__)"
python -c "import sklearn; print('sklearn %s' % sklearn.__version__)"
python -c "import deap; print('deap %s' % deap.__version__)"
python -c "import xgboost; print('xgboost %s ' % xgboost.__version__)"
python -c "import update_checker; print('update_checker %s' % update_checker.__version__)"
python -c "import tqdm; print('tqdm %s' % tqdm.__version__)"
python -c "import stopit; print('stopit %s' % stopit.__version__)"
python -c "import dask; print('dask %s' % dask.__version__)"
python setup.py build_ext --inplace<|MERGE_RESOLUTION|>--- conflicted
+++ resolved
@@ -53,14 +53,11 @@
 
 pip install update_checker
 pip install tqdm
-<<<<<<< HEAD
 pip install toolz
 pip install dask[complete]
 pip install stopit
-=======
 pip install scikit-mdr
 pip install skrebate
->>>>>>> 18927b09
 
 if [[ "$COVERAGE" == "true" ]]; then
     pip install coverage coveralls
