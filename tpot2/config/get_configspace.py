--- conflicted
+++ resolved
@@ -585,13 +585,8 @@
     """
     
     if name == "LinearSVC_wrapped":
-<<<<<<< HEAD
         ext = get_node("LinearSVC", n_classes=n_classes, n_samples=n_samples, random_state=random_state, n_jobs=n_jobs)
         return WrapperPipeline(estimator_search_space=ext, method=sklearn.calibration.CalibratedClassifierCV, space={})
-=======
-        ext = get_node("LinearSVC", n_classes=n_classes, n_samples=n_samples, random_state=random_state)
-        return WrapperPipeline(estimator_search_space=ext, method=calibration.CalibratedClassifierCV, space={})
->>>>>>> d8ea9ecb
     if name == "RFE_classification":
         rfe_sp = get_configspace(name="RFE", n_classes=n_classes, n_samples=n_samples, random_state=random_state, n_jobs=n_jobs)
         ext = get_node("ExtraTreesClassifier", n_classes=n_classes, n_samples=n_samples, random_state=random_state, n_jobs=n_jobs)
