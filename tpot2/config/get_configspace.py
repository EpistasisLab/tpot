import importlib.util
import sys
import numpy as np
import warnings
import importlib.util

from ..search_spaces.nodes import EstimatorNode
from ..search_spaces.pipelines import ChoicePipeline, WrapperPipeline

from . import classifiers
from . import transformers
from . import selectors
from . import column_encoders
from . import regressors
from . import autoqtl_builtins
from . import imputers
from . import mdr_configs
from . import special_configs

from . import classifiers_sklearnex
from . import regressors_sklearnex

from ConfigSpace import ConfigurationSpace
from ConfigSpace import ConfigurationSpace, Integer, Float, Categorical, Normal

#autoqtl_builtins
from tpot2.builtin_modules import genetic_encoders, feature_encoding_frequency_selector
from tpot2.builtin_modules import AddTransformer, mul_neg_1_Transformer, MulTransformer, SafeReciprocalTransformer, EQTransformer, NETransformer, GETransformer, GTTransformer, LETransformer, LTTransformer, MinTransformer, MaxTransformer, ZeroTransformer, OneTransformer, NTransformer
from tpot2.builtin_modules.genetic_encoders import DominantEncoder, RecessiveEncoder, HeterosisEncoder, UnderDominanceEncoder, OverDominanceEncoder 
from tpot2.builtin_modules import ZeroCount, ColumnOneHotEncoder, ColumnOrdinalEncoder, PassKBinsDiscretizer
from tpot2.builtin_modules import Passthrough, SkipTransformer
from sklearn.linear_model import SGDClassifier, LogisticRegression, SGDRegressor, Ridge, Lasso, ElasticNet, Lars, LassoLars, LassoLarsCV, RidgeCV, ElasticNetCV, PassiveAggressiveClassifier, ARDRegression
from sklearn.ensemble import BaggingClassifier, RandomForestClassifier, ExtraTreesClassifier, GradientBoostingClassifier, ExtraTreesRegressor, ExtraTreesClassifier, AdaBoostRegressor, AdaBoostClassifier, GradientBoostingRegressor,RandomForestRegressor, BaggingRegressor, ExtraTreesRegressor, HistGradientBoostingClassifier, HistGradientBoostingRegressor
from sklearn.neural_network import MLPClassifier, MLPRegressor
from sklearn.tree import DecisionTreeClassifier, DecisionTreeRegressor
from xgboost import XGBClassifier, XGBRegressor
from sklearn.neighbors import KNeighborsClassifier, KNeighborsRegressor
from sklearn.svm import SVC, SVR, LinearSVR, LinearSVC
from lightgbm import LGBMClassifier, LGBMRegressor
import sklearn
import sklearn.calibration as calibration
from sklearn.naive_bayes import GaussianNB, BernoulliNB, MultinomialNB
from sklearn.decomposition import FastICA, PCA
from sklearn.cluster import FeatureAgglomeration
from sklearn.kernel_approximation import Nystroem, RBFSampler
from sklearn.preprocessing import StandardScaler, PowerTransformer, QuantileTransformer, RobustScaler, PolynomialFeatures, Normalizer, MinMaxScaler, MaxAbsScaler, Binarizer, KBinsDiscretizer
from sklearn.feature_selection import SelectFwe, SelectPercentile, VarianceThreshold, RFE, SelectFromModel
from sklearn.feature_selection import f_classif, f_regression #TODO create a selectomixin using these?
from sklearn.discriminant_analysis import LinearDiscriminantAnalysis, QuadraticDiscriminantAnalysis
from sklearn.gaussian_process import GaussianProcessRegressor, GaussianProcessClassifier
from sklearn.experimental import enable_iterative_imputer
from sklearn.impute import SimpleImputer, IterativeImputer, KNNImputer

all_methods = [SGDClassifier, RandomForestClassifier, ExtraTreesClassifier, GradientBoostingClassifier, MLPClassifier, DecisionTreeClassifier, XGBClassifier, KNeighborsClassifier, SVC, LogisticRegression, LGBMClassifier, LinearSVC, GaussianNB, BernoulliNB, MultinomialNB, ExtraTreesRegressor, RandomForestRegressor, GradientBoostingRegressor, BaggingRegressor, DecisionTreeRegressor, KNeighborsRegressor, XGBRegressor,  ZeroCount, ColumnOneHotEncoder, ColumnOrdinalEncoder, Binarizer, FastICA, FeatureAgglomeration, MaxAbsScaler, MinMaxScaler, Normalizer, Nystroem, PCA, PolynomialFeatures, RBFSampler, RobustScaler, StandardScaler, SelectFwe, SelectPercentile, VarianceThreshold, SGDRegressor, Ridge, Lasso, ElasticNet, Lars, LassoLars, LassoLarsCV, RidgeCV, SVR, LinearSVR, AdaBoostRegressor, GradientBoostingRegressor, RandomForestRegressor, BaggingRegressor, ExtraTreesRegressor, DecisionTreeRegressor, KNeighborsRegressor, ElasticNetCV,
               AdaBoostClassifier,MLPRegressor,
               GaussianProcessRegressor, HistGradientBoostingClassifier, HistGradientBoostingRegressor,
               AddTransformer, mul_neg_1_Transformer, MulTransformer, SafeReciprocalTransformer, EQTransformer, NETransformer, GETransformer, GTTransformer, LETransformer, LTTransformer, MinTransformer, MaxTransformer, ZeroTransformer, OneTransformer, NTransformer,
               PowerTransformer, QuantileTransformer,ARDRegression, QuadraticDiscriminantAnalysis, PassiveAggressiveClassifier, LinearDiscriminantAnalysis,
               DominantEncoder, RecessiveEncoder, HeterosisEncoder, UnderDominanceEncoder, OverDominanceEncoder,
               GaussianProcessClassifier, BaggingClassifier,LGBMRegressor,
               Passthrough,SkipTransformer,
               PassKBinsDiscretizer,
               SimpleImputer, IterativeImputer, KNNImputer,
               KBinsDiscretizer,
               ]


#if mdr is installed
if importlib.util.find_spec('mdr') is not None:
    from mdr import MDR, ContinuousMDR
    all_methods.append(MDR)
    all_methods.append(ContinuousMDR)

if importlib.util.find_spec('skrebate') is not None:
    from skrebate import ReliefF, SURF, SURFstar, MultiSURF
    all_methods.append(ReliefF)
    all_methods.append(SURF)
    all_methods.append(SURFstar)
    all_methods.append(MultiSURF)

STRING_TO_CLASS = {
    t.__name__: t for t in all_methods
}

if importlib.util.find_spec('sklearnex') is not None:
    import sklearnex
    import sklearnex.linear_model
    import sklearnex.svm
    import sklearnex.ensemble
    import sklearnex.neighbors


    sklearnex_methods = []

    sklearnex_methods.append(sklearnex.linear_model.LinearRegression)
    sklearnex_methods.append(sklearnex.linear_model.Ridge)
    sklearnex_methods.append(sklearnex.linear_model.Lasso)
    sklearnex_methods.append(sklearnex.linear_model.ElasticNet)
    sklearnex_methods.append(sklearnex.svm.SVR)
    sklearnex_methods.append(sklearnex.svm.NuSVR)
    sklearnex_methods.append(sklearnex.ensemble.RandomForestRegressor)
    sklearnex_methods.append(sklearnex.neighbors.KNeighborsRegressor)
    sklearnex_methods.append(sklearnex.ensemble.RandomForestClassifier)
    sklearnex_methods.append(sklearnex.neighbors.KNeighborsClassifier)
    sklearnex_methods.append(sklearnex.svm.SVC)
    sklearnex_methods.append(sklearnex.svm.NuSVC)
    sklearnex_methods.append(sklearnex.linear_model.LogisticRegression)

    STRING_TO_CLASS.update({f"{t.__name__}_sklearnex": t for t in sklearnex_methods})





# not including "PassiveAggressiveClassifier" in classifiers since it is mainly for larger than memory datasets/online use cases

# TODO need to subclass "GaussianProcessClassifier" and 'GaussianProcessRegressor'. These require n_features as a parameter for the kernel, but n_features may be different depending on selection functions or transformations previously in the pipeline.

GROUPNAMES = {
        "selectors": ["SelectFwe", "SelectPercentile", "VarianceThreshold",],
        "selectors_classification": ["SelectFwe", "SelectPercentile", "VarianceThreshold", "RFE_classification", "SelectFromModel_classification"],
        "selectors_regression": ["SelectFwe", "SelectPercentile", "VarianceThreshold", "RFE_regression", "SelectFromModel_regression"],
        "classifiers" :  ["LGBMClassifier", "BaggingClassifier", 'AdaBoostClassifier', 'BernoulliNB', 'DecisionTreeClassifier', 'ExtraTreesClassifier', 'GaussianNB', 'HistGradientBoostingClassifier', 'KNeighborsClassifier','LinearDiscriminantAnalysis', 'LogisticRegression', "LinearSVC_wrapped", "SVC", 'MLPClassifier', 'MultinomialNB',  "QuadraticDiscriminantAnalysis", 'RandomForestClassifier', 'SGDClassifier', 'XGBClassifier'],
        "regressors" : ["LGBMRegressor", 'AdaBoostRegressor', "ARDRegression", 'DecisionTreeRegressor', 'ExtraTreesRegressor', 'HistGradientBoostingRegressor', 'KNeighborsRegressor',  'LinearSVR', "MLPRegressor", 'RandomForestRegressor', 'SGDRegressor', 'SVR', 'XGBRegressor'],
        
<<<<<<< HEAD
        "column_encoders" : ["ColumnOneHotEncoder", "ColumnOrdinalEncoder"],
        "transformers":  ["PassKBinsDiscretizer", "Binarizer", "PCA", "ZeroCount", "FastICA", "FeatureAgglomeration", "Nystroem", "RBFSampler", "QuantileTransformer", "PowerTransformer"],
=======
        
        "transformers":  ["KBinsDiscretizer", "Binarizer", "PCA", "ZeroCount", "ColumnOneHotEncoder", "FastICA", "FeatureAgglomeration", "Nystroem", "RBFSampler", "QuantileTransformer", "PowerTransformer"],
>>>>>>> d8ea9ecb
        "scalers": ["MinMaxScaler", "RobustScaler", "StandardScaler", "MaxAbsScaler", "Normalizer", ],
        "all_transformers" : ["transformers", "scalers", "column_encoders"],

        "arithmatic": ["AddTransformer", "mul_neg_1_Transformer", "MulTransformer", "SafeReciprocalTransformer", "EQTransformer", "NETransformer", "GETransformer", "GTTransformer", "LETransformer", "LTTransformer", "MinTransformer", "MaxTransformer"],
        "imputers": ["SimpleImputer", "IterativeImputer", "KNNImputer"],
        "skrebate": ["ReliefF", "SURF", "SURFstar", "MultiSURF"],
        "genetic_encoders": ["DominantEncoder", "RecessiveEncoder", "HeterosisEncoder", "UnderDominanceEncoder", "OverDominanceEncoder"],

        "classifiers_sklearnex" : ["RandomForestClassifier_sklearnex", "LogisticRegression_sklearnex", "KNeighborsClassifier_sklearnex", "SVC_sklearnex","NuSVC_sklearnex"],
        "regressors_sklearnex" : ["LinearRegression_sklearnex", "Ridge_sklearnex", "Lasso_sklearnex", "ElasticNet_sklearnex", "SVR_sklearnex", "NuSVR_sklearnex", "RandomForestRegressor_sklearnex", "KNeighborsRegressor_sklearnex"],
        "genetic encoders" : ["DominantEncoder", "RecessiveEncoder", "HeterosisEncoder", "UnderDominanceEncoder", "OverDominanceEncoder"],

}



def get_configspace(name, n_classes=3, n_samples=1000, n_features=100, random_state=None):
    """
    This function returns the ConfigSpace.ConfigurationSpace with the hyperparameter ranges for the given
    scikit-learn method. It also uses the n_classes, n_samples, n_features, and random_state to set the
    hyperparameters that depend on these values.

    Parameters
    ----------
    name : str
        The str name of the scikit-learn method for which to create the ConfigurationSpace. (e.g. 'RandomForestClassifier' for sklearn.ensemble.RandomForestClassifier)
    n_classes : int
        The number of classes in the target variable. Default is 3.
    n_samples : int
        The number of samples in the dataset. Default is 1000.
    n_features : int
        The number of features in the dataset. Default is 100.
    random_state : int
        The random_state to use in the ConfigurationSpace. Default is None.
        If None, the random_state hyperparameter is not included in the ConfigurationSpace.
        Use this to set the random state for the individual methods if you want to ensure reproducibility.
    """
    match name:

        #autoqtl_builtins.py
        case "FeatureEncodingFrequencySelector":
            return autoqtl_builtins.FeatureEncodingFrequencySelector_ConfigurationSpace
        case "DominantEncoder":
            return {}
        case "RecessiveEncoder":
            return {}
        case "HeterosisEncoder":
            return {}
        case "UnderDominanceEncoder":
            return {}
        case "OverDominanceEncoder":
            return {}

        case "Passthrough":
            return {}
        case "SkipTransformer":
            return {}

        #classifiers.py
        case "LinearDiscriminantAnalysis":
            return classifiers.get_LinearDiscriminantAnalysis_ConfigurationSpace()
        case "AdaBoostClassifier":
            return classifiers.get_AdaBoostClassifier_ConfigurationSpace(random_state=random_state)
        case "LogisticRegression":
            return classifiers.get_LogisticRegression_ConfigurationSpace(random_state=random_state)
        case "KNeighborsClassifier":
            return classifiers.get_KNeighborsClassifier_ConfigurationSpace(n_samples=n_samples)
        case "DecisionTreeClassifier":
            return classifiers.get_DecisionTreeClassifier_ConfigurationSpace(n_featues=n_features, random_state=random_state)
        case "SVC":
            return classifiers.get_SVC_ConfigurationSpace(random_state=random_state)
        case "LinearSVC":
            return classifiers.get_LinearSVC_ConfigurationSpace(random_state=random_state)
        case "RandomForestClassifier":
            return classifiers.get_RandomForestClassifier_ConfigurationSpace(random_state=random_state)
        case "GradientBoostingClassifier":
            return classifiers.get_GradientBoostingClassifier_ConfigurationSpace(n_classes=n_classes, random_state=random_state)
        case "HistGradientBoostingClassifier":
            return classifiers.get_HistGradientBoostingClassifier_ConfigurationSpace(random_state=random_state)
        case "XGBClassifier":
            return classifiers.get_XGBClassifier_ConfigurationSpace(random_state=random_state)
        case "LGBMClassifier":
            return classifiers.get_LGBMClassifier_ConfigurationSpace(random_state=random_state)
        case "ExtraTreesClassifier":
            return classifiers.get_ExtraTreesClassifier_ConfigurationSpace(random_state=random_state)
        case "SGDClassifier":
            return classifiers.get_SGDClassifier_ConfigurationSpace(random_state=random_state)
        case "MLPClassifier":
            return classifiers.get_MLPClassifier_ConfigurationSpace(random_state=random_state)
        case "BernoulliNB":
            return classifiers.get_BernoulliNB_ConfigurationSpace()
        case "MultinomialNB":
            return classifiers.get_MultinomialNB_ConfigurationSpace()
        case "GaussianNB":
            return {}
        case "LassoLarsCV":
            return {}
        case "ElasticNetCV":
            return regressors.ElasticNetCV_configspace
        case "RidgeCV":
            return {}
        case "PassiveAggressiveClassifier":
            return classifiers.get_PassiveAggressiveClassifier_ConfigurationSpace(random_state=random_state)
        case "QuadraticDiscriminantAnalysis":
            return classifiers.get_QuadraticDiscriminantAnalysis_ConfigurationSpace()
        case "GaussianProcessClassifier":
            return classifiers.get_GaussianProcessClassifier_ConfigurationSpace(n_features=n_features, random_state=random_state)
        case "BaggingClassifier":
            return classifiers.get_BaggingClassifier_ConfigurationSpace(random_state=random_state)

        #regressors.py
        case "RandomForestRegressor":
            return regressors.get_RandomForestRegressor_ConfigurationSpace(random_state=random_state)
        case "SGDRegressor":
            return regressors.get_SGDRegressor_ConfigurationSpace(random_state=random_state)
        case "Ridge":
            return regressors.get_Ridge_ConfigurationSpace(random_state=random_state)
        case "Lasso":
            return regressors.get_Lasso_ConfigurationSpace(random_state=random_state)
        case "ElasticNet":
            return regressors.get_ElasticNet_ConfigurationSpace(random_state=random_state)
        case "Lars":
            return regressors.get_Lars_ConfigurationSpace(random_state=random_state)
        case "OthogonalMatchingPursuit":
            return regressors.get_OthogonalMatchingPursuit_ConfigurationSpace()
        case "BayesianRidge":
            return regressors.get_BayesianRidge_ConfigurationSpace()
        case "LassoLars":
            return regressors.get_LassoLars_ConfigurationSpace(random_state=random_state)
        case "BaggingRegressor":
            return regressors.get_BaggingRegressor_ConfigurationSpace(random_state=random_state)
        case "ARDRegression":
            return regressors.get_ARDRegression_ConfigurationSpace()
        case "TheilSenRegressor":
            return regressors.get_TheilSenRegressor_ConfigurationSpace(random_state=random_state)
        case "Perceptron":
            return regressors.get_Perceptron_ConfigurationSpace(random_state=random_state)
        case "DecisionTreeRegressor":
            return regressors.get_DecisionTreeRegressor_ConfigurationSpace(random_state=random_state)
        case "LinearSVR":
            return regressors.get_LinearSVR_ConfigurationSpace(random_state=random_state)
        case "SVR":
            return regressors.get_SVR_ConfigurationSpace()
        case "XGBRegressor":
            return regressors.get_XGBRegressor_ConfigurationSpace(random_state=random_state)
        case "AdaBoostRegressor":
            return regressors.get_AdaBoostRegressor_ConfigurationSpace(random_state=random_state)
        case "ExtraTreesRegressor":
            return regressors.get_ExtraTreesRegressor_ConfigurationSpace(random_state=random_state)
        case "GradientBoostingRegressor":
            return regressors.get_GradientBoostingRegressor_ConfigurationSpace(random_state=random_state)
        case "HistGradientBoostingRegressor":
            return regressors.get_HistGradientBoostingRegressor_ConfigurationSpace(random_state=random_state)
        case "MLPRegressor":
            return regressors.get_MLPRegressor_ConfigurationSpace(random_state=random_state)
        case "KNeighborsRegressor":
            return regressors.get_KNeighborsRegressor_ConfigurationSpace(n_samples=n_samples)
        case "GaussianProcessRegressor":
            return regressors.get_GaussianProcessRegressor_ConfigurationSpace(n_features=n_features, random_state=random_state)
        case "LGBMRegressor":
            return regressors.get_LGBMRegressor_ConfigurationSpace(random_state=random_state)
        case "BaggingRegressor":
            return regressors.get_BaggingRegressor_ConfigurationSpace(random_state=random_state)

        #transformers.py
        case "Binarizer":
            return transformers.Binarizer_configspace
        case "Normalizer":
            return transformers.Normalizer_configspace
        case "PCA":
            return transformers.PCA_configspace
        case "ZeroCount":
            return transformers.ZeroCount_configspace
        case "FastICA":
            return transformers.get_FastICA_configspace(n_features=n_features, random_state=random_state)
        case "FeatureAgglomeration":
            return transformers.get_FeatureAgglomeration_configspace(n_features=n_features)
        case "Nystroem":
            return transformers.get_Nystroem_configspace(n_features=n_features, random_state=random_state)
        case "RBFSampler":
            return transformers.get_RBFSampler_configspace(n_features=n_features, random_state=random_state)
        case "MinMaxScaler":
            return {}
        case "PowerTransformer":
            return {}
        case "QuantileTransformer":
            return transformers.get_QuantileTransformer_configspace(n_samples=n_samples, random_state=random_state)
        case "RobustScaler":
            return transformers.RobustScaler_configspace
        case "MaxAbsScaler":
            return {}
        case "PolynomialFeatures":
            return transformers.PolynomialFeatures_configspace
        case "StandardScaler":
            return {}
        case "PassKBinsDiscretizer":
            return transformers.get_passkbinsdiscretizer_configspace(random_state=random_state)
        case "KBinsDiscretizer":
            return transformers.get_passkbinsdiscretizer_configspace(random_state=random_state)

        #column_encoders.py
        case "ColumnOneHotEncoder":
            return column_encoders.OneHotEncoder_configspace
        case "ColumnOrdinalEncoder":
            return column_encoders.OrdinalEncoder_configspace

        #selectors.py
        case "SelectFwe":
            return selectors.SelectFwe_configspace 
        case "SelectPercentile":
            return selectors.SelectPercentile_configspace
        case "VarianceThreshold":
            return selectors.VarianceThreshold_configspace
        case "RFE":
            return selectors.RFE_configspace_part
        case "SelectFromModel":
            return selectors.SelectFromModel_configspace_part

        
        #special_configs.py
        case "AddTransformer":
            return {}
        case "mul_neg_1_Transformer":
            return {}
        case "MulTransformer":
            return {}
        case "SafeReciprocalTransformer":
            return {}
        case "EQTransformer":
            return {}
        case "NETransformer":
            return {}
        case "GETransformer":
            return {}
        case "GTTransformer":
            return {}
        case "LETransformer":
            return {}
        case "LTTransformer":
            return {}        
        case "MinTransformer":
            return {}
        case "MaxTransformer":
            return {}
        case "ZeroTransformer":
            return {}
        case "OneTransformer":
            return {}
        case "NTransformer":
            return ConfigurationSpace(

                space = {

                    'n': Float("n", bounds=(-1e2, 1e2)),
                }
            ) 
        
        #imputers.py
        case "SimpleImputer":
            return imputers.simple_imputer_cs
        case "IterativeImputer":
            return imputers.get_IterativeImputer_config_space(n_features=n_features, random_state=random_state)
        case "IterativeImputer_no_estimator":
            return imputers.get_IterativeImputer_config_space_no_estimator(n_features=n_features, random_state=random_state)
        
        case "KNNImputer":
            return imputers.get_KNNImputer_config_space(n_samples=n_samples)

        #mdr_configs.py
        case "MDR":
            return mdr_configs.MDR_configspace
        case "ContinuousMDR":
            return mdr_configs.MDR_configspace
        case "ReliefF":
            return mdr_configs.get_skrebate_ReliefF_config_space(n_features=n_features)
        case "SURF":
            return mdr_configs.get_skrebate_SURF_config_space(n_features=n_features)
        case "SURFstar":
            return mdr_configs.get_skrebate_SURFstar_config_space(n_features=n_features)
        case "MultiSURF":
            return mdr_configs.get_skrebate_MultiSURF_config_space(n_features=n_features)

        #classifiers_sklearnex.py
        case "RandomForestClassifier_sklearnex":
            return classifiers_sklearnex.get_RandomForestClassifier_ConfigurationSpace(random_state=random_state)
        case "LogisticRegression_sklearnex":
            return classifiers_sklearnex.get_LogisticRegression_ConfigurationSpace(random_state=random_state)
        case "KNeighborsClassifier_sklearnex":
            return classifiers_sklearnex.get_KNeighborsClassifier_ConfigurationSpace(n_samples=n_samples)
        case "SVC_sklearnex":
            return classifiers_sklearnex.get_SVC_ConfigurationSpace(random_state=random_state)
        case "NuSVC_sklearnex":
            return classifiers_sklearnex.get_NuSVC_ConfigurationSpace(random_state=random_state)
        
        #regressors_sklearnex.py
        case "LinearRegression_sklearnex":
            return {}
        case "Ridge_sklearnex":
            return regressors_sklearnex.get_Ridge_ConfigurationSpace(random_state=random_state)
        case "Lasso_sklearnex":
            return regressors_sklearnex.get_Lasso_ConfigurationSpace(random_state=random_state)
        case "ElasticNet_sklearnex":
            return regressors_sklearnex.get_ElasticNet_ConfigurationSpace(random_state=random_state)
        case "SVR_sklearnex":
            return regressors_sklearnex.get_SVR_ConfigurationSpace(random_state=random_state)
        case "NuSVR_sklearnex":
            return regressors_sklearnex.get_NuSVR_ConfigurationSpace(random_state=random_state)
        case "RandomForestRegressor_sklearnex":
            return regressors_sklearnex.get_RandomForestRegressor_ConfigurationSpace(random_state=random_state)
        case "KNeighborsRegressor_sklearnex":
            return regressors_sklearnex.get_KNeighborsRegressor_ConfigurationSpace(n_samples=n_samples)

    #raise error
    raise ValueError(f"Could not find configspace for {name}")
   

def get_search_space(name, n_classes=3, n_samples=1000, n_features=100, random_state=None, return_choice_pipeline=True, base_node=EstimatorNode):
    """
    Returns a TPOT search space for a given scikit-learn method or group of methods.
    
    Parameters
    ----------
    name : str or list
        The name of the scikit-learn method or group of methods for which to create the search space.
        - str: The name of the scikit-learn method. (e.g. 'RandomForestClassifier' for sklearn.ensemble.RandomForestClassifier)
        Alternatively, the name of a group of methods. (e.g. 'classifiers' for all classifiers).
        - list: A list of scikit-learn method names. (e.g. ['RandomForestClassifier', 'ExtraTreesClassifier'])
    n_classes : int (default=3)
        The number of classes in the target variable.
    n_samples : int (default=1000)
        The number of samples in the dataset.
    n_features : int (default=100)
        The number of features in the dataset.
    random_state : int (default=None)
        A fixed random_state to pass through to all methods that have a random_state hyperparameter. 
    return_choice_pipeline : bool (default=True)
        If False, returns a list of TPOT2.search_spaces.nodes.EstimatorNode objects.
        If True, returns a single TPOT2.search_spaces.pipelines.ChoicePipeline that includes and samples from all EstimatorNodes.
    base_node: TPOT2.search_spaces.base.SearchSpace (default=TPOT2.search_spaces.nodes.EstimatorNode)
        The SearchSpace to pass the configuration space to. If you want to experiment with custom mutation/crossover operators, you can pass a custom SearchSpace node here.
        
    Returns
    -------
        Returns an SearchSpace object that can be optimized by TPOT.
        - TPOT2.search_spaces.nodes.EstimatorNode (or base_node) if there is only one search space.
        - List of TPOT2.search_spaces.nodes.EstimatorNode (or base_node) objects if there are multiple search spaces.
        - TPOT2.search_spaces.pipelines.ChoicePipeline object if return_choice_pipeline is True.
        Note: for some special cases with methods using wrapped estimators, the returned search space is a TPOT2.search_spaces.pipelines.WrapperPipeline object.
        
    """

    #if list of names, return a list of EstimatorNodes
    if isinstance(name, list) or isinstance(name, np.ndarray):
        search_spaces = [get_search_space(n, n_classes=n_classes, n_samples=n_samples, n_features=n_features, random_state=random_state, return_choice_pipeline=False, base_node=base_node) for n in name]
        #remove Nones
        search_spaces = [s for s in search_spaces if s is not None]

        if return_choice_pipeline:
            return ChoicePipeline(search_spaces=np.hstack(search_spaces))
        else:
            return np.hstack(search_spaces)
    
    if name in GROUPNAMES:
        name_list = GROUPNAMES[name]
        return get_search_space(name_list, n_classes=n_classes, n_samples=n_samples, n_features=n_features, random_state=random_state, return_choice_pipeline=return_choice_pipeline, base_node=base_node)
    
    return get_node(name, n_classes=n_classes, n_samples=n_samples, n_features=n_features, random_state=random_state, base_node=base_node)


def get_node(name, n_classes=3, n_samples=100, n_features=100, random_state=None, base_node=EstimatorNode):
    """
    Helper function for get_search_space. Returns a single EstimatorNode for the given scikit-learn method. Also includes special cases for nodes that require custom parsing of the hyperparameters or methods that wrap other methods.
        
    Parameters
    ----------

    name : str or list
        The name of the scikit-learn method or group of methods for which to create the search space.
        - str: The name of the scikit-learn method. (e.g. 'RandomForestClassifier' for sklearn.ensemble.RandomForestClassifier)
        Alternatively, the name of a group of methods. (e.g. 'classifiers' for all classifiers).
        - list: A list of scikit-learn method names. (e.g. ['RandomForestClassifier', 'ExtraTreesClassifier'])
    n_classes : int (default=3)
        The number of classes in the target variable.
    n_samples : int (default=1000)
        The number of samples in the dataset.
    n_features : int (default=100)
        The number of features in the dataset.
    random_state : int (default=None)
        A fixed random_state to pass through to all methods that have a random_state hyperparameter. 
    return_choice_pipeline : bool (default=True)
        If False, returns a list of TPOT2.search_spaces.nodes.EstimatorNode objects.
        If True, returns a single TPOT2.search_spaces.pipelines.ChoicePipeline that includes and samples from all EstimatorNodes.
    base_node: TPOT2.search_spaces.base.SearchSpace (default=TPOT2.search_spaces.nodes.EstimatorNode)
        The SearchSpace to pass the configuration space to. If you want to experiment with custom mutation/crossover operators, you can pass a custom SearchSpace node here.
    
    Returns
    -------
        Returns an SearchSpace object that can be optimized by TPOT.
        - TPOT2.search_spaces.nodes.EstimatorNode (or base_node).
        - TPOT2.search_spaces.pipelines.WrapperPipeline object if the method requires a wrapped estimator.
    
    
    """
    
    if name == "LinearSVC_wrapped":
        ext = get_node("LinearSVC", n_classes=n_classes, n_samples=n_samples, random_state=random_state)
        return WrapperPipeline(estimator_search_space=ext, method=calibration.CalibratedClassifierCV, space={})
    if name == "RFE_classification":
        rfe_sp = get_configspace(name="RFE", n_classes=n_classes, n_samples=n_samples, random_state=random_state)
        ext = get_node("ExtraTreesClassifier", n_classes=n_classes, n_samples=n_samples, random_state=random_state)
        return WrapperPipeline(estimator_search_space=ext, method=RFE, space=rfe_sp)
    if name == "RFE_regression":
        rfe_sp = get_configspace(name="RFE", n_classes=n_classes, n_samples=n_samples, random_state=random_state)
        ext = get_node("ExtraTreesRegressor", n_classes=n_classes, n_samples=n_samples, random_state=random_state)
        return WrapperPipeline(estimator_search_space=ext, method=RFE, space=rfe_sp)
    if name == "SelectFromModel_classification":
        sfm_sp = get_configspace(name="SelectFromModel", n_classes=n_classes, n_samples=n_samples, random_state=random_state)
        ext = get_node("ExtraTreesClassifier", n_classes=n_classes, n_samples=n_samples, random_state=random_state)
        return WrapperPipeline(estimator_search_space=ext, method=SelectFromModel, space=sfm_sp)
    if name == "SelectFromModel_regression":
        sfm_sp = get_configspace(name="SelectFromModel", n_classes=n_classes, n_samples=n_samples, random_state=random_state)
        ext = get_node("ExtraTreesRegressor", n_classes=n_classes, n_samples=n_samples, random_state=random_state)
        return WrapperPipeline(estimator_search_space=ext, method=SelectFromModel, space=sfm_sp)
    # TODO Add IterativeImputer with more estimator methods
    if name == "IterativeImputer_learned_estimators":
        iteative_sp = get_configspace(name="IterativeImputer_no_estimator", n_features=n_features, random_state=random_state)
        regressor_searchspace = get_node("ExtraTreesRegressor", n_classes=n_classes, n_samples=n_samples, random_state=random_state)
        return WrapperPipeline(estimator_search_space=regressor_searchspace, method=IterativeImputer, space=iteative_sp)
    
    #these are nodes that have special search spaces which require custom parsing of the hyperparameters
    if name == "IterativeImputer":
        configspace = get_configspace(name, n_classes=n_classes, n_samples=n_samples, random_state=random_state)
        return EstimatorNode(STRING_TO_CLASS[name], configspace, hyperparameter_parser=imputers.IterativeImputer_hyperparameter_parser)
    if name == "RobustScaler":
        configspace = get_configspace(name, n_classes=n_classes, n_samples=n_samples, random_state=random_state)
        return base_node(STRING_TO_CLASS[name], configspace, hyperparameter_parser=transformers.robust_scaler_hyperparameter_parser)
    if name == "GradientBoostingClassifier":
        configspace = get_configspace(name, n_classes=n_classes, n_samples=n_samples, random_state=random_state)
        return base_node(STRING_TO_CLASS[name], configspace, hyperparameter_parser=classifiers.GradientBoostingClassifier_hyperparameter_parser)
    if name == "HistGradientBoostingClassifier":
        configspace = get_configspace(name, n_classes=n_classes, n_samples=n_samples, random_state=random_state)
        return base_node(STRING_TO_CLASS[name], configspace, hyperparameter_parser=classifiers.HistGradientBoostingClassifier_hyperparameter_parser)
    if name == "GradientBoostingRegressor":
        configspace = get_configspace(name, n_classes=n_classes, n_samples=n_samples, random_state=random_state)
        return base_node(STRING_TO_CLASS[name], configspace, hyperparameter_parser=regressors.GradientBoostingRegressor_hyperparameter_parser)
    if  name == "HistGradientBoostingRegressor":
        configspace = get_configspace(name, n_classes=n_classes, n_samples=n_samples, random_state=random_state)
        return base_node(STRING_TO_CLASS[name], configspace, hyperparameter_parser=regressors.HistGradientBoostingRegressor_hyperparameter_parser)
    if name == "MLPClassifier":
        configspace = get_configspace(name, n_classes=n_classes, n_samples=n_samples, random_state=random_state)
        return base_node(STRING_TO_CLASS[name], configspace, hyperparameter_parser=classifiers.MLPClassifier_hyperparameter_parser)
    if name == "MLPRegressor":
        configspace = get_configspace(name, n_classes=n_classes, n_samples=n_samples, random_state=random_state)
        return base_node(STRING_TO_CLASS[name], configspace, hyperparameter_parser=regressors.MLPRegressor_hyperparameter_parser)
    if name == "GaussianProcessRegressor":
        configspace = get_configspace(name, n_classes=n_classes, n_samples=n_samples, random_state=random_state)
        return base_node(STRING_TO_CLASS[name], configspace, hyperparameter_parser=regressors.GaussianProcessRegressor_hyperparameter_parser)
    if name == "GaussianProcessClassifier":
        configspace = get_configspace(name, n_classes=n_classes, n_samples=n_samples, random_state=random_state)
        return base_node(STRING_TO_CLASS[name], configspace, hyperparameter_parser=classifiers.GaussianProcessClassifier_hyperparameter_parser)
    if name == "FeatureAgglomeration":
        configspace = get_configspace(name, n_classes=n_classes, n_samples=n_samples, random_state=random_state)
        return base_node(STRING_TO_CLASS[name], configspace, hyperparameter_parser=transformers.FeatureAgglomeration_hyperparameter_parser)

    configspace = get_configspace(name, n_classes=n_classes, n_samples=n_samples, n_features=n_features, random_state=random_state)
    if configspace is None:
        #raise warning
        warnings.warn(f"Could not find configspace for {name}")
        return None
    
    return base_node(STRING_TO_CLASS[name], configspace)<|MERGE_RESOLUTION|>--- conflicted
+++ resolved
@@ -122,22 +122,14 @@
         "selectors_regression": ["SelectFwe", "SelectPercentile", "VarianceThreshold", "RFE_regression", "SelectFromModel_regression"],
         "classifiers" :  ["LGBMClassifier", "BaggingClassifier", 'AdaBoostClassifier', 'BernoulliNB', 'DecisionTreeClassifier', 'ExtraTreesClassifier', 'GaussianNB', 'HistGradientBoostingClassifier', 'KNeighborsClassifier','LinearDiscriminantAnalysis', 'LogisticRegression', "LinearSVC_wrapped", "SVC", 'MLPClassifier', 'MultinomialNB',  "QuadraticDiscriminantAnalysis", 'RandomForestClassifier', 'SGDClassifier', 'XGBClassifier'],
         "regressors" : ["LGBMRegressor", 'AdaBoostRegressor', "ARDRegression", 'DecisionTreeRegressor', 'ExtraTreesRegressor', 'HistGradientBoostingRegressor', 'KNeighborsRegressor',  'LinearSVR', "MLPRegressor", 'RandomForestRegressor', 'SGDRegressor', 'SVR', 'XGBRegressor'],
-        
-<<<<<<< HEAD
         "column_encoders" : ["ColumnOneHotEncoder", "ColumnOrdinalEncoder"],
         "transformers":  ["PassKBinsDiscretizer", "Binarizer", "PCA", "ZeroCount", "FastICA", "FeatureAgglomeration", "Nystroem", "RBFSampler", "QuantileTransformer", "PowerTransformer"],
-=======
-        
-        "transformers":  ["KBinsDiscretizer", "Binarizer", "PCA", "ZeroCount", "ColumnOneHotEncoder", "FastICA", "FeatureAgglomeration", "Nystroem", "RBFSampler", "QuantileTransformer", "PowerTransformer"],
->>>>>>> d8ea9ecb
         "scalers": ["MinMaxScaler", "RobustScaler", "StandardScaler", "MaxAbsScaler", "Normalizer", ],
-        "all_transformers" : ["transformers", "scalers", "column_encoders"],
-
+        "all_transformers" : ["transformers", "scalers"],
         "arithmatic": ["AddTransformer", "mul_neg_1_Transformer", "MulTransformer", "SafeReciprocalTransformer", "EQTransformer", "NETransformer", "GETransformer", "GTTransformer", "LETransformer", "LTTransformer", "MinTransformer", "MaxTransformer"],
         "imputers": ["SimpleImputer", "IterativeImputer", "KNNImputer"],
         "skrebate": ["ReliefF", "SURF", "SURFstar", "MultiSURF"],
         "genetic_encoders": ["DominantEncoder", "RecessiveEncoder", "HeterosisEncoder", "UnderDominanceEncoder", "OverDominanceEncoder"],
-
         "classifiers_sklearnex" : ["RandomForestClassifier_sklearnex", "LogisticRegression_sklearnex", "KNeighborsClassifier_sklearnex", "SVC_sklearnex","NuSVC_sklearnex"],
         "regressors_sklearnex" : ["LinearRegression_sklearnex", "Ridge_sklearnex", "Lasso_sklearnex", "ElasticNet_sklearnex", "SVR_sklearnex", "NuSVR_sklearnex", "RandomForestRegressor_sklearnex", "KNeighborsRegressor_sklearnex"],
         "genetic encoders" : ["DominantEncoder", "RecessiveEncoder", "HeterosisEncoder", "UnderDominanceEncoder", "OverDominanceEncoder"],
