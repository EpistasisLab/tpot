--- conflicted
+++ resolved
@@ -496,17 +496,9 @@
 
                         for i, op in enumerate(var_op_list):
                             if op == "mutate":
-<<<<<<< HEAD
-                                parents.extend(np.array(cur_evaluated_population)[self.parent_selector(weighted_scores, k=1, n_parents=1, rng=self.rng)])
-                            else:
-                                parents.extend(np.array(cur_evaluated_population)[self.parent_selector(weighted_scores, k=1, n_parents=2, rng=self.rng)])
-
-                        _offspring = self.population.create_offspring(parents, var_ops, rng=self.rng, n_jobs=1, add_to_population=True)
-=======
                                 parents[i] = parents[i][0] #mutations take a single individual
 
                         offspring = self.population.create_offspring2(parents, var_op_list, [ind_mutate], None, [ind_crossover], None, add_to_population=True, keep_repeats=False, mutate_until_unique=True, rng_=self.rng)
->>>>>>> ef2a9a1d
 
                     # If we don't have enough evaluated individuals to use as parents for variation, we create new individuals randomly
                     # This can happen if the individuals in the initial population are invalid
