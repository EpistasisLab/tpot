from sklearn.base import BaseEstimator
from sklearn.utils.metaestimators import available_if
import numpy as np
import sklearn.metrics
import tpot2.config
from sklearn.utils.validation import check_is_fitted
from tpot2.selectors import survival_select_NSGA2, tournament_selection_dominated
from sklearn.preprocessing import LabelEncoder

import pandas as pd
from sklearn.model_selection import train_test_split
import tpot2
from dask.distributed import Client
from dask.distributed import LocalCluster
from sklearn.preprocessing import LabelEncoder
import warnings
import math
from .estimator_utils import *

from dask import config as cfg
from sklearn.experimental import enable_iterative_imputer

from ..config.template_search_spaces import get_template_search_spaces
<<<<<<< HEAD
=======
import warnings
>>>>>>> 08ad02f0

def set_dask_settings():
    cfg.set({'distributed.scheduler.worker-ttl': None})
    cfg.set({'distributed.scheduler.allowed-failures':1})




#TODO inherit from _BaseComposition?
class TPOTEstimator(BaseEstimator):
    def __init__(self,  
                        search_space,
                        scorers,
                        scorers_weights,
                        classification,
                        cv = 10,
                        other_objective_functions=[],
                        other_objective_functions_weights = [],
                        objective_function_names = None,
                        bigger_is_better = True,

                        export_graphpipeline = False,
                        memory = None,

                        categorical_features = None,
                        preprocessing = False,
                        population_size = 50,
                        initial_population_size = None,
                        population_scaling = .5,
                        generations_until_end_population = 1,
                        generations = None,
                        max_time_mins=60,
<<<<<<< HEAD
                        max_eval_time_mins=5,
=======
                        max_eval_time_mins=10,
>>>>>>> 08ad02f0
                        validation_strategy = "none",
                        validation_fraction = .2,
                        disable_label_encoder = False,

                        #early stopping parameters
                        early_stop = None,
                        scorers_early_stop_tol = 0.001,
                        other_objectives_early_stop_tol =None,
                        threshold_evaluation_pruning = None,
                        threshold_evaluation_scaling = .5,
                        selection_evaluation_pruning = None,
                        selection_evaluation_scaling = .5,
                        min_history_threshold = 20,

                        #evolver parameters
                        survival_percentage = 1,
                        crossover_probability=.2,
                        mutate_probability=.7,
                        mutate_then_crossover_probability=.05,
                        crossover_then_mutate_probability=.05,
                        survival_selector = survival_select_NSGA2,
                        parent_selector = tournament_selection_dominated,

                        #budget parameters
                        budget_range = None,
                        budget_scaling = .5,
                        generations_until_end_budget = 1,
                        stepwise_steps = 5,

                        #dask parameters
                        n_jobs=1,
                        memory_limit = None,
                        client = None,
                        processes = True,

                        #debugging and logging parameters
                        warm_start = False,
                        periodic_checkpoint_folder = None,
                        callback = None,

                        verbose = 0,
                        scatter = True,

                         # random seed for random number generator (rng)
                        random_state = None,

                        ):

        '''
        An sklearn baseestimator that uses genetic programming to optimize a pipeline.

        Parameters
        ----------
        search_space : (String, tpot2.search_spaces.SearchSpace)
            - String : The default search space to use for the optimization.
            | String     | Description      |
            | :---        |    :----:   |
            | linear  | A linear pipeline with the structure of "Selector->(transformers+Passthrough)->(classifiers/regressors+Passthrough)->final classifier/regressor." For both the transformer and inner estimator layers, TPOT may choose one or more transformers/classifiers, or it may choose none. The inner classifier/regressor layer is optional. |
            | linear-light | Same search space as linear, but without the inner classifier/regressor layer and with a reduced set of faster running estimators. |
            | graph | TPOT will optimize a pipeline in the shape of a directed acyclic graph. The nodes of the graph can include selectors, scalers, transformers, or classifiers/regressors (inner classifiers/regressors can optionally be not included). This will return a custom GraphPipeline rather than an sklearn Pipeline. More details in Tutorial 6. |
            | graph-light | Same as graph search space, but without the inner classifier/regressors and with a reduced set of faster running estimators. |
            | mdr |TPOT will search over a series of feature selectors and Multifactor Dimensionality Reduction models to find a series of operators that maximize prediction accuracy. The TPOT MDR configuration is specialized for genome-wide association studies (GWAS), and is described in detail online here.

            Note that TPOT MDR may be slow to run because the feature selection routines are computationally expensive, especially on large datasets. |
            
            
            - SearchSpace : The search space to use for the optimization. This should be an instance of a SearchSpace.
                The search space to use for the optimization. This should be an instance of a SearchSpace.
                TPOT2 has groups of search spaces found in the following folders, tpot2.search_spaces.nodes for the nodes in the pipeline and tpot2.search_spaces.pipelines for the pipeline structure.
        
        scorers : (list, scorer)
            A scorer or list of scorers to be used in the cross-validation process.
            see https://scikit-learn.org/stable/modules/model_evaluation.html

        scorers_weights : list
            A list of weights to be applied to the scorers during the optimization process.

        classification : bool
            If True, the problem is treated as a classification problem. If False, the problem is treated as a regression problem.
            Used to determine the CV strategy.

        cv : int, cross-validator
            - (int): Number of folds to use in the cross-validation process. By uses the sklearn.model_selection.KFold cross-validator for regression and StratifiedKFold for classification. In both cases, shuffled is set to True.
            - (sklearn.model_selection.BaseCrossValidator): A cross-validator to use in the cross-validation process.
                - max_depth (int): The maximum depth from any node to the root of the pipelines to be generated.

        other_objective_functions : list, default=[]
            A list of other objective functions to apply to the pipeline. The function takes a single parameter for the graphpipeline estimator and returns either a single score or a list of scores.

        other_objective_functions_weights : list, default=[]
            A list of weights to be applied to the other objective functions.

        objective_function_names : list, default=None
            A list of names to be applied to the objective functions. If None, will use the names of the objective functions.

        bigger_is_better : bool, default=True
            If True, the objective function is maximized. If False, the objective function is minimized. Use negative weights to reverse the direction.
        
        memory: Memory object or string, default=None
            If supplied, pipeline will cache each transformer after calling fit with joblib.Memory. This feature
            is used to avoid computing the fit transformers within a pipeline if the parameters
            and input data are identical with another fitted pipeline during optimization process.
            - String 'auto':
                TPOT uses memory caching with a temporary directory and cleans it up upon shutdown.
            - String path of a caching directory
                TPOT uses memory caching with the provided directory and TPOT does NOT clean
                the caching directory up upon shutdown. If the directory does not exist, TPOT will
                create it.
            - Memory object:
                TPOT uses the instance of joblib.Memory for memory caching,
                and TPOT does NOT clean the caching directory up upon shutdown.
            - None:
                TPOT does not use memory caching.              

        categorical_features: list or None
            Categorical columns to inpute and/or one hot encode during the preprocessing step. Used only if preprocessing is not False.
            - None : If None, TPOT2 will automatically use object columns in pandas dataframes as objects for one hot encoding in preprocessing.
            - List of categorical features. If X is a dataframe, this should be a list of column names. If X is a numpy array, this should be a list of column indices

        preprocessing : bool or BaseEstimator/Pipeline,
            EXPERIMENTAL - will be changed in future versions
            A pipeline that will be used to preprocess the data before CV. Note that the parameters for these steps are not optimized. Add them to the search space to be optimized.
            - bool : If True, will use a default preprocessing pipeline which includes imputation followed by one hot encoding.
            - Pipeline : If an instance of a pipeline is given, will use that pipeline as the preprocessing pipeline.

        population_size : int, default=50
            Size of the population

        initial_population_size : int, default=None
            Size of the initial population. If None, population_size will be used.

        population_scaling : int, default=0.5
            Scaling factor to use when determining how fast we move the threshold moves from the start to end percentile.

        generations_until_end_population : int, default=1
            Number of generations until the population size reaches population_size

        generations : int, default=50
            Number of generations to run

        max_time_mins : float, default=float("inf")
            Maximum time to run the optimization. If none or inf, will run until the end of the generations.

        max_eval_time_mins : float, default=5
            Maximum time to evaluate a single individual. If none or inf, there will be no time limit per evaluation.

        validation_strategy : str, default='none'
            EXPERIMENTAL The validation strategy to use for selecting the final pipeline from the population. TPOT2 may overfit the cross validation score. A second validation set can be used to select the final pipeline.
            - 'auto' : Automatically determine the validation strategy based on the dataset shape.
            - 'reshuffled' : Use the same data for cross validation and final validation, but with different splits for the folds. This is the default for small datasets.
            - 'split' : Use a separate validation set for final validation. Data will be split according to validation_fraction. This is the default for medium datasets.
            - 'none' : Do not use a separate validation set for final validation. Select based on the original cross-validation score. This is the default for large datasets.

        validation_fraction : float, default=0.2
          EXPERIMENTAL The fraction of the dataset to use for the validation set when validation_strategy is 'split'. Must be between 0 and 1.

        disable_label_encoder : bool, default=False
            If True, TPOT will check if the target needs to be relabeled to be sequential ints from 0 to N. This is necessary for XGBoost compatibility. If the labels need to be encoded, TPOT2 will use sklearn.preprocessing.LabelEncoder to encode the labels. The encoder can be accessed via the self.label_encoder_ attribute.
            If False, no additional label encoders will be used.

        early_stop : int, default=None
            Number of generations without improvement before early stopping. All objectives must have converged within the tolerance for this to be triggered. In general a value of around 5-20 is good.

        scorers_early_stop_tol :
            -list of floats
                list of tolerances for each scorer. If the difference between the best score and the current score is less than the tolerance, the individual is considered to have converged
                If an index of the list is None, that item will not be used for early stopping
            -int
                If an int is given, it will be used as the tolerance for all objectives

        other_objectives_early_stop_tol :
            -list of floats
                list of tolerances for each of the other objective function. If the difference between the best score and the current score is less than the tolerance, the individual is considered to have converged
                If an index of the list is None, that item will not be used for early stopping
            -int
                If an int is given, it will be used as the tolerance for all objectives

        threshold_evaluation_pruning : list [start, end], default=None
            starting and ending percentile to use as a threshold for the evaluation early stopping.
            Values between 0 and 100.

        threshold_evaluation_scaling : float [0,inf), default=0.5
            A scaling factor to use when determining how fast we move the threshold moves from the start to end percentile.
            Must be greater than zero. Higher numbers will move the threshold to the end faster.

        selection_evaluation_pruning : list, default=None
            A lower and upper percent of the population size to select each round of CV.
            Values between 0 and 1.

        selection_evaluation_scaling : float, default=0.5
            A scaling factor to use when determining how fast we move the threshold moves from the start to end percentile.
            Must be greater than zero. Higher numbers will move the threshold to the end faster.

        min_history_threshold : int, default=0
            The minimum number of previous scores needed before using threshold early stopping.

        survival_percentage : float, default=1
            Percentage of the population size to utilize for mutation and crossover at the beginning of the generation. The rest are discarded. Individuals are selected with the selector passed into survival_selector. The value of this parameter must be between 0 and 1, inclusive.
            For example, if the population size is 100 and the survival percentage is .5, 50 individuals will be selected with NSGA2 from the existing population. These will be used for mutation and crossover to generate the next 100 individuals for the next generation. The remainder are discarded from the live population. In the next generation, there will now be the 50 parents + the 100 individuals for a total of 150. Surivival percentage is based of the population size parameter and not the existing population size (current population size when using successive halving). Therefore, in the next generation we will still select 50 individuals from the currently existing 150.

        crossover_probability : float, default=.2
            Probability of generating a new individual by crossover between two individuals.

        mutate_probability : float, default=.7
            Probability of generating a new individual by crossover between one individuals.

        mutate_then_crossover_probability : float, default=.05
            Probability of generating a new individual by mutating two individuals followed by crossover.

        crossover_then_mutate_probability : float, default=.05
            Probability of generating a new individual by crossover between two individuals followed by a mutation of the resulting individual.

        survival_selector : function, default=survival_select_NSGA2
            Function to use to select individuals for survival. Must take a matrix of scores and return selected indexes.
            Used to selected population_size * survival_percentage individuals at the start of each generation to use for mutation and crossover.

        parent_selector : function, default=parent_select_NSGA2
            Function to use to select pairs parents for crossover and individuals for mutation. Must take a matrix of scores and return selected indexes.

        budget_range : list [start, end], default=None
            A starting and ending budget to use for the budget scaling.

        budget_scaling float : [0,1], default=0.5
            A scaling factor to use when determining how fast we move the budget from the start to end budget.

        generations_until_end_budget : int, default=1
            The number of generations to run before reaching the max budget.

        stepwise_steps : int, default=1
            The number of staircase steps to take when scaling the budget and population size.

        n_jobs : int, default=1
            Number of processes to run in parallel.

        memory_limit : str, default=None
            Memory limit for each job. See Dask [LocalCluster documentation](https://distributed.dask.org/en/stable/api.html#distributed.Client) for more information.

        client : dask.distributed.Client, default=None
            A dask client to use for parallelization. If not None, this will override the n_jobs and memory_limit parameters. If None, will create a new client with num_workers=n_jobs and memory_limit=memory_limit.

        processes : bool, default=True
            If True, will use multiprocessing to parallelize the optimization process. If False, will use threading.
            True seems to perform better. However, False is required for interactive debugging.

        warm_start : bool, default=False
            If True, will use the continue the evolutionary algorithm from the last generation of the previous run.

        periodic_checkpoint_folder : str, default=None
            Folder to save the population to periodically. If None, no periodic saving will be done.
            If provided, training will resume from this checkpoint.

        callback : tpot2.CallBackInterface, default=None
            Callback object. Not implemented

        verbose : int, default=1
            How much information to print during the optimization process. Higher values include the information from lower values.
            0. nothing
            1. progress bar

            3. best individual
            4. warnings
            >=5. full warnings trace
            6. evaluations progress bar. (Temporary: This used to be 2. Currently, using evaluation progress bar may prevent some instances were we terminate a generation early due to it reaching max_time_mins in the middle of a generation OR a pipeline failed to be terminated normally and we need to manually terminate it.)

        scatter : bool, default=True
            If True, will scatter the data to the dask workers. If False, will not scatter the data. This can be useful for debugging.

        random_state : int, None, default=None
            A seed for reproducability of experiments. This value will be passed to numpy.random.default_rng() to create an instnce of the genrator to pass to other classes

            - int
                Will be used to create and lock in Generator instance with 'numpy.random.default_rng()'
            - None
                Will be used to create Generator for 'numpy.random.default_rng()' where a fresh, unpredictable entropy will be pulled from the OS

        Attributes
        ----------

        fitted_pipeline_ : GraphPipeline
            A fitted instance of the GraphPipeline that inherits from sklearn BaseEstimator. This is fitted on the full X, y passed to fit.

        evaluated_individuals : A pandas data frame containing data for all evaluated individuals in the run.
            Columns:
            - *objective functions : The first few columns correspond to the passed in scorers and objective functions
            - Parents : A tuple containing the indexes of the pipelines used to generate the pipeline of that row. If NaN, this pipeline was generated randomly in the initial population.
            - Variation_Function : Which variation function was used to mutate or crossover the parents. If NaN, this pipeline was generated randomly in the initial population.
            - Individual : The internal representation of the individual that is used during the evolutionary algorithm. This is not an sklearn BaseEstimator.
            - Generation : The generation the pipeline first appeared.
            - Pareto_Front	: The nondominated front that this pipeline belongs to. 0 means that its scores is not strictly dominated by any other individual.
                            To save on computational time, the best frontier is updated iteratively each generation.
                            The pipelines with the 0th pareto front do represent the exact best frontier. However, the pipelines with pareto front >= 1 are only in reference to the other pipelines in the final population.
                            All other pipelines are set to NaN.
            - Instance	: The unfitted GraphPipeline BaseEstimator.
            - *validation objective functions : Objective function scores evaluated on the validation set.
            - Validation_Pareto_Front : The full pareto front calculated on the validation set. This is calculated for all pipelines with Pareto_Front equal to 0. Unlike the Pareto_Front which only calculates the frontier and the final population, the Validation Pareto Front is calculated for all pipelines tested on the validation set.

        pareto_front : The same pandas dataframe as evaluated individuals, but containing only the frontier pareto front pipelines.
        '''

        # sklearn BaseEstimator must have a corresponding attribute for each parameter.
        # These should not be modified once set.

        self.scorers = scorers
        self.scorers_weights = scorers_weights
        self.classification = classification
        self.cv = cv
        self.other_objective_functions = other_objective_functions
        self.other_objective_functions_weights = other_objective_functions_weights
        self.objective_function_names = objective_function_names
        self.bigger_is_better = bigger_is_better

        self.search_space = search_space

        self.export_graphpipeline = export_graphpipeline
        self.memory = memory

        self.categorical_features = categorical_features
        
        self.preprocessing = preprocessing
        self.validation_strategy = validation_strategy
        self.validation_fraction = validation_fraction
        self.disable_label_encoder = disable_label_encoder
        self.population_size = population_size
        self.initial_population_size = initial_population_size
        self.population_scaling = population_scaling
        self.generations_until_end_population = generations_until_end_population
        self.generations = generations
        self.early_stop = early_stop
        self.scorers_early_stop_tol = scorers_early_stop_tol
        self.other_objectives_early_stop_tol = other_objectives_early_stop_tol
        self.max_time_mins = max_time_mins
        self.max_eval_time_mins = max_eval_time_mins
        self.n_jobs= n_jobs
        self.memory_limit = memory_limit
        self.client = client
        self.survival_percentage = survival_percentage
        self.crossover_probability = crossover_probability
        self.mutate_probability = mutate_probability
        self.mutate_then_crossover_probability= mutate_then_crossover_probability
        self.crossover_then_mutate_probability= crossover_then_mutate_probability
        self.survival_selector=survival_selector
        self.parent_selector=parent_selector
        self.budget_range = budget_range
        self.budget_scaling = budget_scaling
        self.generations_until_end_budget = generations_until_end_budget
        self.stepwise_steps = stepwise_steps
        self.threshold_evaluation_pruning =threshold_evaluation_pruning
        self.threshold_evaluation_scaling =  threshold_evaluation_scaling
        self.min_history_threshold = min_history_threshold
        self.selection_evaluation_pruning = selection_evaluation_pruning
        self.selection_evaluation_scaling =  selection_evaluation_scaling
        self.warm_start = warm_start
        self.verbose = verbose
        self.periodic_checkpoint_folder = periodic_checkpoint_folder
        self.callback = callback
        self.processes = processes


        self.scatter = scatter


        timer_set = self.max_time_mins != float("inf") and self.max_time_mins is not None
        if self.generations is not None and timer_set:
            warnings.warn("Both generations and max_time_mins are set. TPOT will terminate when the first condition is met.")

        # create random number generator based on rngseed
        self.rng = np.random.default_rng(random_state)
        # save random state passed to us for other functions that use random_state
        self.random_state = random_state

        #Initialize other used params


        if self.initial_population_size is None:
            self._initial_population_size = self.population_size
        else:
            self._initial_population_size = self.initial_population_size

        if isinstance(self.scorers, str):
            self._scorers = [self.scorers]

        elif callable(self.scorers):
            self._scorers = [self.scorers]
        else:
            self._scorers = self.scorers

        self._scorers = [sklearn.metrics.get_scorer(scoring) for scoring in self._scorers]
        self._scorers_early_stop_tol = self.scorers_early_stop_tol

        self._evolver = tpot2.evolvers.BaseEvolver

        self.objective_function_weights = [*scorers_weights, *other_objective_functions_weights]


        if self.objective_function_names is None:
            obj_names = [f.__name__ for f in other_objective_functions]
        else:
            obj_names = self.objective_function_names
        self.objective_names = [f._score_func.__name__ if hasattr(f,"_score_func") else f.__name__ for f in self._scorers] + obj_names


        if not isinstance(self.other_objectives_early_stop_tol, list):
            self._other_objectives_early_stop_tol = [self.other_objectives_early_stop_tol for _ in range(len(self.other_objective_functions))]
        else:
            self._other_objectives_early_stop_tol = self.other_objectives_early_stop_tol

        if not isinstance(self._scorers_early_stop_tol, list):
            self._scorers_early_stop_tol = [self._scorers_early_stop_tol for _ in range(len(self._scorers))]
        else:
            self._scorers_early_stop_tol = self._scorers_early_stop_tol

        self.early_stop_tol = [*self._scorers_early_stop_tol, *self._other_objectives_early_stop_tol]

        self._evolver_instance = None
        self.evaluated_individuals = None


        self.label_encoder_ = None


        set_dask_settings()


    def fit(self, X, y):
        if self.client is not None: #If user passed in a client manually
           _client = self.client
        else:

            if self.verbose >= 4:
                silence_logs = 30
            elif self.verbose >=5:
                silence_logs = 40
            else:
                silence_logs = 50
            cluster = LocalCluster(n_workers=self.n_jobs, #if no client is passed in and no global client exists, create our own
                    threads_per_worker=1,
                    processes=self.processes,
                    silence_logs=silence_logs,
                    memory_limit=self.memory_limit)
            _client = Client(cluster)

        if self.classification and not self.disable_label_encoder and not check_if_y_is_encoded(y):
            warnings.warn("Labels are not encoded as ints from 0 to N. For compatibility with some classifiers such as sklearn, TPOT has encoded y with the sklearn LabelEncoder. When using pipelines outside the main TPOT estimator class, you can encode the labels with est.label_encoder_")
            self.label_encoder_ = LabelEncoder()
            y = self.label_encoder_.fit_transform(y)

        self.evaluated_individuals = None
        #determine validation strategy
        if self.validation_strategy == 'auto':
            nrows = X.shape[0]
            ncols = X.shape[1]

            if nrows/ncols < 20:
                validation_strategy = 'reshuffled'
            elif nrows/ncols < 100:
                validation_strategy = 'split'
            else:
                validation_strategy = 'none'
        else:
            validation_strategy = self.validation_strategy

        if validation_strategy == 'split':
            if self.classification:
                X, X_val, y, y_val = train_test_split(X, y, test_size=self.validation_fraction, stratify=y, random_state=self.random_state)
            else:
                X, X_val, y, y_val = train_test_split(X, y, test_size=self.validation_fraction, random_state=self.random_state)


        X_original = X
        y_original = y
        if isinstance(self.cv, int) or isinstance(self.cv, float):
            n_folds = self.cv
        else:
            n_folds = self.cv.get_n_splits(X, y)

        if self.classification:
            X, y = remove_underrepresented_classes(X, y, n_folds)

        if self.preprocessing:
            #X = pd.DataFrame(X)

            if not isinstance(self.preprocessing, bool) and isinstance(self.preprocessing, sklearn.base.BaseEstimator):
                self._preprocessing_pipeline = sklearn.base.clone(self.preprocessing)

            #TODO: check if there are missing values in X before imputation. If not, don't include imputation in pipeline. Check if there are categorical columns. If not, don't include one hot encoding in pipeline
            else: #if self.preprocessing is True or not a sklearn estimator
                
                pipeline_steps = []

                if self.categorical_features is not None: #if categorical features are specified, use those
                    pipeline_steps.append(("impute_categorical", tpot2.builtin_modules.ColumnSimpleImputer(self.categorical_features, strategy='most_frequent')))
                    pipeline_steps.append(("impute_numeric", tpot2.builtin_modules.ColumnSimpleImputer("numeric", strategy='mean')))
                    pipeline_steps.append(("ColumnOneHotEncoder", tpot2.builtin_modules.ColumnOneHotEncoder(self.categorical_features, strategy='most_frequent')))

                else:
                    if isinstance(X, pd.DataFrame):
                        categorical_columns = X.select_dtypes(include=['object']).columns
                        if len(categorical_columns) > 0:
                            pipeline_steps.append(("impute_categorical", tpot2.builtin_modules.ColumnSimpleImputer("categorical", strategy='most_frequent')))
                            pipeline_steps.append(("impute_numeric", tpot2.builtin_modules.ColumnSimpleImputer("numeric", strategy='mean')))
                            pipeline_steps.append(("ColumnOneHotEncoder", tpot2.builtin_modules.ColumnOneHotEncoder("categorical", strategy='most_frequent')))
                        else:
                            pipeline_steps.append(("impute_numeric", tpot2.builtin_modules.ColumnSimpleImputer("all", strategy='mean')))
                    else:
                        pipeline_steps.append(("impute_numeric", tpot2.builtin_modules.ColumnSimpleImputer("all", strategy='mean')))
                            
                self._preprocessing_pipeline = sklearn.pipeline.Pipeline(pipeline_steps)

            X = self._preprocessing_pipeline.fit_transform(X, y)
            
        else:
            self._preprocessing_pipeline = None

        #_, y = sklearn.utils.check_X_y(X, y, y_numeric=True)

        #Set up the configuation dictionaries and the search spaces

        #check if self.cv is a number
        if isinstance(self.cv, int) or isinstance(self.cv, float):
            if self.classification:
                self.cv_gen = sklearn.model_selection.StratifiedKFold(n_splits=self.cv, shuffle=True, random_state=self.random_state)
            else:
                self.cv_gen = sklearn.model_selection.KFold(n_splits=self.cv, shuffle=True, random_state=self.random_state)

        else:
            self.cv_gen = sklearn.model_selection.check_cv(self.cv, y, classifier=self.classification)



        n_samples= int(math.floor(X.shape[0]/n_folds))
        n_features=X.shape[1]

        if isinstance(X, pd.DataFrame):
            self.feature_names = X.columns
        else:
            self.feature_names = None



        def objective_function(pipeline_individual,
                                            X,
                                            y,
                                            is_classification=self.classification,
                                            scorers= self._scorers,
                                            cv=self.cv_gen,
                                            other_objective_functions=self.other_objective_functions,
                                            export_graphpipeline=self.export_graphpipeline,
                                            memory=self.memory,
                                            **kwargs):
            return objective_function_generator(
                pipeline_individual,
                X,
                y,
                is_classification=is_classification,
                scorers= scorers,
                cv=cv,
                other_objective_functions=other_objective_functions,
                export_graphpipeline=export_graphpipeline,
                memory=memory,
                **kwargs,
            )



        if self.threshold_evaluation_pruning is not None or self.selection_evaluation_pruning is not None:
            evaluation_early_stop_steps = self.cv
        else:
            evaluation_early_stop_steps = None

        if self.scatter:
            X_future = _client.scatter(X)
            y_future = _client.scatter(y)
        else:
            X_future = X
            y_future = y

        if self.classification:
            n_classes = len(np.unique(y))
        else:
            n_classes = None

        get_search_space_params = {"n_classes": n_classes, 
                        "n_samples":len(y), 
                        "n_features":X.shape[1], 
                        "random_state":self.random_state}

        self._search_space = get_template_search_spaces(self.search_space, classification=self.classification, inner_predictors=True, **get_search_space_params)


        # TODO : Add check for empty values in X and if so, add imputation to the search space
        # make this depend on self.preprocessing
        # if check_empty_values(X):
        #     from sklearn.experimental import enable_iterative_imputer

        #     from ConfigSpace import ConfigurationSpace
        #     from ConfigSpace import ConfigurationSpace, Integer, Float, Categorical, Normal
        #     iterative_imputer_cs = ConfigurationSpace(
        #         space = {
        #             'n_nearest_features' : Categorical('n_nearest_features', [100]),
        #             'initial_strategy' : Categorical('initial_strategy', ['mean','median', 'most_frequent', ]),
        #             'add_indicator' : Categorical('add_indicator', [True, False]),
        #         }
        #     )

        #     imputation_search = tpot2.search_spaces.pipelines.ChoicePipeline([
        #         tpot2.config.get_search_space("SimpleImputer"),
        #         tpot2.search_spaces.nodes.EstimatorNode(sklearn.impute.IterativeImputer, iterative_imputer_cs)
        #     ])




        #     self.search_space_final = tpot2.search_spaces.pipelines.SequentialPipeline(search_spaces=[ imputation_search, self._search_space], memory="sklearn_pipeline_memory")
        # else:
        #     self.search_space_final = self._search_space

        self.search_space_final = self._search_space

        def ind_generator(rng):
            rng = np.random.default_rng(rng)
            while True:
                yield self.search_space_final.generate(rng)

        #If warm start and we have an evolver instance, use the existing one
        if not(self.warm_start and self._evolver_instance is not None):
            self._evolver_instance = self._evolver(   individual_generator=ind_generator(self.rng),
                                            objective_functions= [objective_function],
                                            objective_function_weights = self.objective_function_weights,
                                            objective_names=self.objective_names,
                                            bigger_is_better = self.bigger_is_better,
                                            population_size= self.population_size,
                                            generations=self.generations,
                                            initial_population_size = self._initial_population_size,
                                            n_jobs=self.n_jobs,
                                            verbose = self.verbose,
                                            max_time_mins =      self.max_time_mins ,
                                            max_eval_time_mins = self.max_eval_time_mins,

                                            periodic_checkpoint_folder = self.periodic_checkpoint_folder,
                                            threshold_evaluation_pruning = self.threshold_evaluation_pruning,
                                            threshold_evaluation_scaling =  self.threshold_evaluation_scaling,
                                            min_history_threshold = self.min_history_threshold,

                                            selection_evaluation_pruning = self.selection_evaluation_pruning,
                                            selection_evaluation_scaling =  self.selection_evaluation_scaling,
                                            evaluation_early_stop_steps = evaluation_early_stop_steps,

                                            early_stop_tol = self.early_stop_tol,
                                            early_stop= self.early_stop,

                                            budget_range = self.budget_range,
                                            budget_scaling = self.budget_scaling,
                                            generations_until_end_budget = self.generations_until_end_budget,

                                            population_scaling = self.population_scaling,
                                            generations_until_end_population = self.generations_until_end_population,
                                            stepwise_steps = self.stepwise_steps,
                                            client = _client,
                                            objective_kwargs = {"X": X_future, "y": y_future},
                                            survival_selector=self.survival_selector,
                                            parent_selector=self.parent_selector,
                                            survival_percentage = self.survival_percentage,
                                            crossover_probability = self.crossover_probability,
                                            mutate_probability = self.mutate_probability,
                                            mutate_then_crossover_probability= self.mutate_then_crossover_probability,
                                            crossover_then_mutate_probability= self.crossover_then_mutate_probability,

                                            rng=self.rng,
                                            )


        self._evolver_instance.optimize()
        #self._evolver_instance.population.update_pareto_fronts(self.objective_names, self.objective_function_weights)
        self.make_evaluated_individuals()




        tpot2.utils.get_pareto_frontier(self.evaluated_individuals, column_names=self.objective_names, weights=self.objective_function_weights)

        if validation_strategy == 'reshuffled':
            best_pareto_front_idx = list(self.pareto_front.index)
            best_pareto_front = list(self.pareto_front.loc[best_pareto_front_idx]['Individual'])

            #reshuffle rows
            X, y = sklearn.utils.shuffle(X, y, random_state=self.random_state)

            if self.scatter:
                X_future = _client.scatter(X)
                y_future = _client.scatter(y)
            else:
                X_future = X
                y_future = y

            val_objective_function_list = [lambda   ind,
                                                    X,
                                                    y,
                                                    is_classification=self.classification,
                                                    scorers= self._scorers,
                                                    cv=self.cv_gen,
                                                    other_objective_functions=self.other_objective_functions,
                                                    export_graphpipeline=self.export_graphpipeline,
                                                    memory=self.memory,
                                                    **kwargs: objective_function_generator(
                                                                                                ind,
                                                                                                X,
                                                                                                y,
                                                                                                is_classification=is_classification,
                                                                                                scorers= scorers,
                                                                                                cv=cv,
                                                                                                other_objective_functions=other_objective_functions,
                                                                                                export_graphpipeline=export_graphpipeline,
                                                                                                memory=memory,
                                                                                                **kwargs,
                                                                                                )]

            objective_kwargs = {"X": X_future, "y": y_future}
            val_scores, start_times, end_times, eval_errors = tpot2.utils.eval_utils.parallel_eval_objective_list(best_pareto_front, val_objective_function_list, verbose=self.verbose, max_eval_time_mins=self.max_eval_time_mins, n_expected_columns=len(self.objective_names), client=_client, **objective_kwargs)



            val_objective_names = ['validation_'+name for name in self.objective_names]
            self.objective_names_for_selection = val_objective_names
            self.evaluated_individuals.loc[best_pareto_front_idx,val_objective_names] = val_scores
            self.evaluated_individuals.loc[best_pareto_front_idx,'validation_start_times'] = start_times
            self.evaluated_individuals.loc[best_pareto_front_idx,'validation_end_times'] = end_times
            self.evaluated_individuals.loc[best_pareto_front_idx,'validation_eval_errors'] = eval_errors

            self.evaluated_individuals["Validation_Pareto_Front"] = tpot2.utils.get_pareto_frontier(self.evaluated_individuals, column_names=val_objective_names, weights=self.objective_function_weights)


        elif validation_strategy == 'split':


            if self.scatter:
                X_future = _client.scatter(X)
                y_future = _client.scatter(y)
                X_val_future = _client.scatter(X_val)
                y_val_future = _client.scatter(y_val)
            else:
                X_future = X
                y_future = y
                X_val_future = X_val
                y_val_future = y_val

            objective_kwargs = {"X": X_future, "y": y_future, "X_val" : X_val_future, "y_val":y_val_future }

            best_pareto_front_idx = list(self.pareto_front.index)
            best_pareto_front = list(self.pareto_front.loc[best_pareto_front_idx]['Individual'])
            val_objective_function_list = [lambda   ind,
                                                    X,
                                                    y,
                                                    X_val,
                                                    y_val,
                                                    scorers= self._scorers,
                                                    other_objective_functions=self.other_objective_functions,
                                                    export_graphpipeline=self.export_graphpipeline,
                                                    memory=self.memory,
                                                    **kwargs: val_objective_function_generator(
                                                        ind,
                                                        X,
                                                        y,
                                                        X_val,
                                                        y_val,
                                                        scorers= scorers,
                                                        other_objective_functions=other_objective_functions,
                                                        export_graphpipeline=export_graphpipeline,
                                                        memory=memory,
                                                        **kwargs,
                                                        )]

            val_scores, start_times, end_times, eval_errors = tpot2.utils.eval_utils.parallel_eval_objective_list(best_pareto_front, val_objective_function_list, verbose=self.verbose, max_eval_time_mins=self.max_eval_time_mins, n_expected_columns=len(self.objective_names), client=_client, **objective_kwargs)



            val_objective_names = ['validation_'+name for name in self.objective_names]
            self.objective_names_for_selection = val_objective_names
            self.evaluated_individuals.loc[best_pareto_front_idx,val_objective_names] = val_scores
            self.evaluated_individuals.loc[best_pareto_front_idx,'validation_start_times'] = start_times
            self.evaluated_individuals.loc[best_pareto_front_idx,'validation_end_times'] = end_times
            self.evaluated_individuals.loc[best_pareto_front_idx,'validation_eval_errors'] = eval_errors

            self.evaluated_individuals["Validation_Pareto_Front"] = tpot2.utils.get_pareto_frontier(self.evaluated_individuals, column_names=val_objective_names, weights=self.objective_function_weights)
        
        else:
            self.objective_names_for_selection = self.objective_names
        
        val_scores = self.evaluated_individuals[~self.evaluated_individuals[self.objective_names_for_selection].isna().all(1)][self.objective_names_for_selection]
        weighted_scores = val_scores*self.objective_function_weights

        if self.bigger_is_better:
            best_idx = weighted_scores[self.objective_names_for_selection[0]].idxmax()
        else:
            best_idx = weighted_scores[self.objective_names_for_selection[0]].idxmin()

        best_individual = self.evaluated_individuals.loc[best_idx]['Individual']
        self.selected_best_score =  self.evaluated_individuals.loc[best_idx]


        #TODO
        #best_individual_pipeline = best_individual.export_pipeline(memory=self.memory, cross_val_predict_cv=self.cross_val_predict_cv)
        if self.export_graphpipeline:
            best_individual_pipeline = best_individual.export_flattened_graphpipeline(memory=self.memory)
        else:
            best_individual_pipeline = best_individual.export_pipeline(memory=self.memory)

        if self.preprocessing:
            self.fitted_pipeline_ = sklearn.pipeline.make_pipeline(sklearn.base.clone(self._preprocessing_pipeline), best_individual_pipeline )
        else:
            self.fitted_pipeline_ = best_individual_pipeline

        self.fitted_pipeline_.fit(X_original,y_original) #TODO use y_original as well?


        if self.client is None: #no client was passed in
            #close cluster and client
            # _client.close()
            # cluster.close()
            try:
                _client.shutdown()
                cluster.close()
            #catch exception
            except Exception as e:
                print("Error shutting down client and cluster")
                Warning(e)

        return self

    def _estimator_has(attr):
        '''Check if we can delegate a method to the underlying estimator.
        First, we check the first fitted final estimator if available, otherwise we
        check the unfitted final estimator.
        '''
        return  lambda self: (self.fitted_pipeline_ is not None and
            hasattr(self.fitted_pipeline_, attr)
        )






    @available_if(_estimator_has('predict'))
    def predict(self, X, **predict_params):
        check_is_fitted(self)
        #X = check_array(X)

        preds = self.fitted_pipeline_.predict(X,**predict_params)
        if self.classification and self.label_encoder_:
            preds = self.label_encoder_.inverse_transform(preds)

        return preds

    @available_if(_estimator_has('predict_proba'))
    def predict_proba(self, X, **predict_params):
        check_is_fitted(self)
        #X = check_array(X)
        return self.fitted_pipeline_.predict_proba(X,**predict_params)

    @available_if(_estimator_has('decision_function'))
    def decision_function(self, X, **predict_params):
        check_is_fitted(self)
        #X = check_array(X)
        return self.fitted_pipeline_.decision_function(X,**predict_params)

    @available_if(_estimator_has('transform'))
    def transform(self, X, **predict_params):
        check_is_fitted(self)
        #X = check_array(X)
        return self.fitted_pipeline_.transform(X,**predict_params)

    @property
    def classes_(self):
        """The classes labels. Only exist if the last step is a classifier."""
        if self.label_encoder_:
            return self.label_encoder_.classes_
        else:
            return self.fitted_pipeline_.classes_


    @property
    def _estimator_type(self):
        return self.fitted_pipeline_._estimator_type


    def make_evaluated_individuals(self):
        #check if _evolver_instance exists
        if self.evaluated_individuals is None:
            self.evaluated_individuals  =  self._evolver_instance.population.evaluated_individuals.copy()
            objects = list(self.evaluated_individuals.index)
            object_to_int = dict(zip(objects, range(len(objects))))
            self.evaluated_individuals = self.evaluated_individuals.set_index(self.evaluated_individuals.index.map(object_to_int))
            self.evaluated_individuals['Parents'] = self.evaluated_individuals['Parents'].apply(lambda row: convert_parents_tuples_to_integers(row, object_to_int))

            self.evaluated_individuals["Instance"] = self.evaluated_individuals["Individual"].apply(lambda ind: apply_make_pipeline(ind, preprocessing_pipeline=self._preprocessing_pipeline, export_graphpipeline=self.export_graphpipeline, memory=self.memory))

        return self.evaluated_individuals

    @property
    def pareto_front(self):
        #check if _evolver_instance exists
        if self.evaluated_individuals is None:
            return None
        else:
            if "Pareto_Front" not in self.evaluated_individuals:
                return self.evaluated_individuals
            else:
                return self.evaluated_individuals[self.evaluated_individuals["Pareto_Front"]==1]


def check_empty_values(data):
    """
    Checks for empty values in a dataset.

    Args:
        data (numpy.ndarray or pandas.DataFrame): The dataset to check.

    Returns:
        bool: True if the dataset contains empty values, False otherwise.
    """
    if isinstance(data, pd.DataFrame):
        return data.isnull().values.any()
    elif isinstance(data, np.ndarray):
        return np.isnan(data).any()
    else:
        raise ValueError("Unsupported data type")<|MERGE_RESOLUTION|>--- conflicted
+++ resolved
@@ -21,10 +21,7 @@
 from sklearn.experimental import enable_iterative_imputer
 
 from ..config.template_search_spaces import get_template_search_spaces
-<<<<<<< HEAD
-=======
 import warnings
->>>>>>> 08ad02f0
 
 def set_dask_settings():
     cfg.set({'distributed.scheduler.worker-ttl': None})
@@ -57,11 +54,7 @@
                         generations_until_end_population = 1,
                         generations = None,
                         max_time_mins=60,
-<<<<<<< HEAD
-                        max_eval_time_mins=5,
-=======
                         max_eval_time_mins=10,
->>>>>>> 08ad02f0
                         validation_strategy = "none",
                         validation_fraction = .2,
                         disable_label_encoder = False,
