--- conflicted
+++ resolved
@@ -61,14 +61,6 @@
                         #early stopping parameters 
                         early_stop = None,
                         scorers_early_stop_tol = 0.001,
-<<<<<<< HEAD
-                        other_objectives_early_stop_tol = None,
-                        max_time_seconds=float('inf'), 
-                        max_eval_time_seconds=60*10, 
-                        n_jobs=1,
-                        memory_limit = "4GB",
-                        client = None,
-=======
                         other_objectives_early_stop_tol =None,
                         threshold_evaluation_early_stop = None, 
                         threshold_evaluation_scaling = .5,
@@ -78,7 +70,6 @@
                         
                         #evolver parameters
                         evolver = "nsga2",
->>>>>>> dad72564
                         survival_percentage = 1,
                         crossover_probability=.2,
                         mutate_probability=.7,
@@ -100,6 +91,11 @@
                         max_optimize_time_seconds=60*20,
                         optimization_steps = 10,
                         
+                        optuna_optimize_pareto_front = False,
+                        optuna_optimize_pareto_front_trials = 100,
+                        optuna_optimize_pareto_front_timeout = 60*10,
+                        optuna_storage = "sqlite:///optuna.db",
+                        
                         #dask parameters
                         n_jobs=1,
                         memory_limit = "4GB",
@@ -111,18 +107,10 @@
                         subset_column = None,
                         periodic_checkpoint_folder = None, 
                         callback: tpot2.CallBackInterface = None,
-<<<<<<< HEAD
-                        processes = True,
-
+                        
+                        verbose = 0,
                         scatter = True,
 
-                        optuna_optimize_pareto_front = False,
-                        optuna_optimize_pareto_front_trials = 100,
-                        optuna_optimize_pareto_front_timeout = 60*10,
-                        optuna_storage = "sqlite:///optuna.db",
-=======
-                        verbose = 0,
->>>>>>> dad72564
                         ):
                         
         '''
