--- conflicted
+++ resolved
@@ -22,11 +22,7 @@
                         memory = None,
                         preprocessing = False,
                         max_time_mins=60, 
-<<<<<<< HEAD
-                        max_eval_time_mins=5, 
-=======
                         max_eval_time_mins=10, 
->>>>>>> 08ad02f0
                         n_jobs = 1,
                         validation_strategy = "none",
                         validation_fraction = .2, 
