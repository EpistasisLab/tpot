{
 "cells": [
  {
   "attachments": {},
   "cell_type": "markdown",
   "metadata": {},
   "source": [
    "# Parallelization\n",
    "\n",
    "This tutorial covers advanced setups for parallelizing TPOT2 with Dask. If you just want to parallelize TPOT2 within a single computer with multiple processes, set the n_jobs parameter to the number of threads you want to use and skip this tutorial. \n",
    "\n",
    "TPOT2 uses Dask for parallelization and defaults to using a dask.distributed.LocalCluster for local parallelization. A user can pass in a custom Dask client or cluster for advanced usage. For example, a multi-node parallelization is possible using the dask-jobqueue package.\n",
    "\n",
    "\n",
    "TPOT2 can be easily parallelized on a local computer by setting the n_jobs and memory_limit parameters.\n",
    "\n",
    "`n_jobs` dictates how many dask workers to launch. In TPOT2 this corresponds to the number of pipelines to evaluate in parallel.\n",
    "\n",
<<<<<<< HEAD
    "    est = tpot2.TPOTEstimator(\n",
    "        scorers = [\"roc_auc_ovr\"],\n",
    "        scorers_weights = [1],\n",
    "        classification = True,\n",
    "        cv = 5,\n",
    "        search_space = graph_search_space,\n",
    "        population_size= 10,\n",
    "        generations = 5,\n",
    "        max_eval_time_mins = 60*5,\n",
    "        verbose = 3,\n",
    "    )\n",
    "    \n",
    "    \n",
    "    est.fit(X_train, y_train)\n",
    "    print(scorer(est, X_test, y_test))"
=======
    "`memory_limit` is the amount of RAM to use per worker. "
>>>>>>> 08ad02f0
   ]
  },
  {
   "attachments": {},
   "cell_type": "markdown",
   "metadata": {},
   "source": [
    "### TPOT2 with Python Scripts\n",
    "\n",
    "When running tpot from an .py script, it is important to protect code with `if __name__==\"__main__\":`\n",
    "\n",
    "This is due to how parallelization is handled in Python. In short, when Python spawns new processes, each new process reimports code from the relevant .py files, including rerunning code. The context under `if __name__==\"__main__\":` ensures the code under it only executed by the main process and only once. More info [here](https://docs.dask.org/en/stable/scheduling.html#standalone-python-scripts)."
   ]
  },
  {
   "cell_type": "code",
   "execution_count": 2,
   "metadata": {},
   "outputs": [
    {
     "name": "stderr",
     "output_type": "stream",
     "text": [
      "Generation: 100%|██████████| 5/5 [00:11<00:00,  2.24s/it]\n",
      "/home/ribeirop/miniconda3/envs/tpot2env/lib/python3.10/site-packages/sklearn/decomposition/_fastica.py:595: UserWarning: n_components is too large: it will be set to 8\n",
      "  warnings.warn(\n",
      "/home/ribeirop/miniconda3/envs/tpot2env/lib/python3.10/site-packages/sklearn/decomposition/_fastica.py:128: ConvergenceWarning: FastICA did not converge. Consider increasing tolerance or the maximum number of iterations.\n",
      "  warnings.warn(\n",
      "/home/ribeirop/miniconda3/envs/tpot2env/lib/python3.10/site-packages/sklearn/linear_model/_sag.py:350: ConvergenceWarning: The max_iter was reached which means the coef_ did not converge\n",
      "  warnings.warn(\n"
     ]
    },
    {
     "name": "stdout",
     "output_type": "stream",
     "text": [
      "1.0\n"
     ]
    }
   ],
   "source": [
    "import tpot2\n",
    "import sklearn\n",
    "import sklearn.datasets\n",
    "import numpy as np\n",
    "scorer = sklearn.metrics.get_scorer('roc_auc_ovr')\n",
    "X, y = sklearn.datasets.load_iris(return_X_y=True)\n",
    "X_train, X_test, y_train, y_test = sklearn.model_selection.train_test_split(X, y, train_size=0.75, test_size=0.25)\n",
    "\n",
    "\n",
    "graph_search_space = tpot2.search_spaces.pipelines.GraphPipeline(\n",
    "    root_search_space= tpot2.config.get_search_space([\"KNeighborsClassifier\", \"LogisticRegression\", \"DecisionTreeClassifier\"]),\n",
    "    leaf_search_space = tpot2.config.get_search_space(\"selectors\"), \n",
    "    inner_search_space = tpot2.config.get_search_space([\"transformers\"]),\n",
    "    max_size = 10,\n",
    "    )\n",
    "\n",
    "est = tpot2.TPOTEstimator(\n",
    "    scorers = [\"roc_auc_ovr\"],\n",
    "    scorers_weights = [1],\n",
    "    classification = True,\n",
    "    cv = 10,\n",
    "    search_space = graph_search_space,\n",
<<<<<<< HEAD
    "    population_size= 10,\n",
    "    generations = 5,\n",
    "    max_eval_time_mins = 60*5,\n",
=======
    "    max_time_mins = 60,\n",
>>>>>>> 08ad02f0
    "    verbose = 2,\n",
    "    n_jobs=16,\n",
    "    memory_limit=\"4GB\"\n",
    ")\n",
    "\n",
    "est.fit(X_train, y_train)\n",
    "print(scorer(est, X_test, y_test))"
   ]
  },
  {
   "attachments": {},
   "cell_type": "markdown",
   "metadata": {},
   "source": [
    "## Manual Dask Clients and Dashboard\n",
    "\n",
    "You can also manually initialize a dask client. This can be useful to gain additional control over the parallelization, debugging, as well as viewing a dashboard of the live performance of TPOT2.\n",
    "\n",
    "You can find more details in the official [documentation here.](https://docs.dask.org/en/stable/)\n",
    "\n",
    "\n",
    "[Dask Python Tutorial](https://docs.dask.org/en/stable/deploying-python.html)\n",
    "[Dask Dashboard](https://docs.dask.org/en/stable/dashboard.html)\n",
    "\n",
    "\n",
    "Note that the if a client is passed in manually, TPOT will ignore n_jobs and memory_limit.\n",
    "If there is no client passed in, TPOT will ignore any global/existing client and create its own."
   ]
  },
  {
   "attachments": {},
   "cell_type": "markdown",
   "metadata": {},
   "source": [
    "Initializing a basic dask local cluster"
   ]
  },
  {
   "cell_type": "code",
   "execution_count": 3,
   "metadata": {},
   "outputs": [],
   "source": [
    "from dask.distributed import Client, LocalCluster\n",
    "\n",
    "n_jobs = 4\n",
    "memory_limit = \"4GB\"\n",
    "\n",
    "cluster = LocalCluster(n_workers=n_jobs, #if no client is passed in and no global client exists, create our own\n",
    "                        threads_per_worker=1,\n",
    "                        memory_limit=memory_limit)\n",
    "client = Client(cluster)"
   ]
  },
  {
   "attachments": {},
   "cell_type": "markdown",
   "metadata": {},
   "source": [
    "Get the link to view the dask Dashboard. "
   ]
  },
  {
   "cell_type": "code",
   "execution_count": 4,
   "metadata": {},
   "outputs": [
    {
     "data": {
      "text/plain": [
       "'http://127.0.0.1:8787/status'"
      ]
     },
     "execution_count": 4,
     "metadata": {},
     "output_type": "execute_result"
    }
   ],
   "source": [
    "client.dashboard_link"
   ]
  },
  {
   "cell_type": "code",
   "execution_count": 5,
   "metadata": {},
   "outputs": [
    {
     "name": "stderr",
     "output_type": "stream",
     "text": [
      "Generation: 100%|██████████| 5/5 [00:13<00:00,  2.62s/it]\n",
      "/home/ribeirop/miniconda3/envs/tpot2env/lib/python3.10/site-packages/sklearn/linear_model/_sag.py:350: ConvergenceWarning: The max_iter was reached which means the coef_ did not converge\n",
      "  warnings.warn(\n"
     ]
    },
    {
     "name": "stdout",
     "output_type": "stream",
     "text": [
      "1.0\n"
     ]
    }
   ],
   "source": [
    "graph_search_space = tpot2.search_spaces.pipelines.GraphSearchPipeline(\n",
    "    root_search_space= tpot2.config.get_search_space([\"KNeighborsClassifier\", \"LogisticRegression\", \"DecisionTreeClassifier\"]),\n",
    "    leaf_search_space = tpot2.config.get_search_space(\"selectors\"), \n",
    "    inner_search_space = tpot2.config.get_search_space([\"transformers\"]),\n",
    "    max_size = 10,\n",
    "    )\n",
    "\n",
    "est = tpot2.TPOTEstimator(\n",
    "    client = client,\n",
    "    scorers = [\"roc_auc_ovr\"],\n",
    "    scorers_weights = [1],\n",
    "    classification = True,\n",
    "    cv = 10,\n",
    "    search_space = graph_search_space,\n",
<<<<<<< HEAD
    "    population_size= 10,\n",
    "    generations = 5,\n",
    "    max_eval_time_mins = 60*5,\n",
=======
    "    max_time_mins = 60,\n",
    "    early_stop=10,\n",
>>>>>>> 08ad02f0
    "    verbose = 2,\n",
    ")\n",
    "\n",
    "\n",
    "# this is equivalent to: \n",
    "# est = tpot2.TPOTClassifier(population_size= 8, generations=5, n_jobs=4, memory_limit=\"4GB\", verbose=1)\n",
    "est.fit(X_train, y_train)\n",
    "print(scorer(est, X_test, y_test))\n",
    "\n",
    "#It is good to close the client and cluster when you are done with them\n",
    "client.close()\n",
    "cluster.close()"
   ]
  },
  {
   "attachments": {},
   "cell_type": "markdown",
   "metadata": {},
   "source": [
    "Option 2\n",
    "\n",
    "You can initialize the cluster and client with a context manager that will automatically close them. "
   ]
  },
  {
   "cell_type": "code",
   "execution_count": 7,
   "metadata": {},
   "outputs": [
    {
     "name": "stderr",
     "output_type": "stream",
     "text": [
      "Generation: 100%|██████████| 5/5 [00:16<00:00,  3.33s/it]\n",
      "/home/ribeirop/miniconda3/envs/tpot2env/lib/python3.10/site-packages/sklearn/linear_model/_sag.py:350: ConvergenceWarning: The max_iter was reached which means the coef_ did not converge\n",
      "  warnings.warn(\n"
     ]
    },
    {
     "name": "stdout",
     "output_type": "stream",
     "text": [
      "1.0\n"
     ]
    }
   ],
   "source": [
    "from dask.distributed import Client, LocalCluster\n",
    "import tpot2\n",
    "import sklearn\n",
    "import sklearn.datasets\n",
    "import numpy as np\n",
    "\n",
    "scorer = sklearn.metrics.get_scorer('roc_auc_ovr')\n",
    "X, y = sklearn.datasets.load_iris(return_X_y=True)\n",
    "X_train, X_test, y_train, y_test = sklearn.model_selection.train_test_split(X, y, train_size=0.75, test_size=0.25)\n",
    "\n",
    "\n",
    "n_jobs = 4\n",
    "memory_limit = \"4GB\"\n",
    "\n",
    "with LocalCluster(  \n",
    "    n_workers=n_jobs,\n",
    "    threads_per_worker=1,\n",
    "    memory_limit='4GB',\n",
    ") as cluster, Client(cluster) as client:\n",
    "    graph_search_space = tpot2.search_spaces.pipelines.GraphSearchPipeline(\n",
    "        root_search_space= tpot2.config.get_search_space([\"KNeighborsClassifier\", \"LogisticRegression\", \"DecisionTreeClassifier\"]),\n",
    "        leaf_search_space = tpot2.config.get_search_space(\"selectors\"), \n",
    "        inner_search_space = tpot2.config.get_search_space([\"transformers\"]),\n",
    "        max_size = 10,\n",
    "        )\n",
    "\n",
    "    est = tpot2.TPOTEstimator(\n",
    "        client = client,\n",
    "        scorers = [\"roc_auc_ovr\"],\n",
    "        scorers_weights = [1],\n",
    "        classification = True,\n",
    "        cv = 5,\n",
    "        search_space = graph_search_space,\n",
<<<<<<< HEAD
    "        population_size= 10,\n",
    "        generations = 5,\n",
    "        max_eval_time_mins = 60*5,\n",
=======
    "        max_time_mins = 60,\n",
    "        early_stop=10,\n",
>>>>>>> 08ad02f0
    "        verbose = 2,\n",
    "        )\n",
    "    est.fit(X_train, y_train)\n",
    "    print(scorer(est, X_test, y_test))"
   ]
  },
  {
   "attachments": {},
   "cell_type": "markdown",
   "metadata": {},
   "source": [
    "## Dask multi node parallelization on HPC\n",
    "\n",
    "Dask can parallelize across multiple nodes via job queueing systems. This is done using the Dask-Jobqueue package. More information can be found in the official [documentation here.]( https://jobqueue.dask.org/en/latest/)\n",
    "\n",
    "To parallelize TPOT2 with Dask-Jobqueue, simply pass in a client based on a Jobqueue cluster with desired settings into the client parameter. Each job will evaluate a single pipeline.\n",
    "\n",
    "Note that TPOT will ignore n_jobs and memory_limit as these should be set inside the Dask cluster. \n",
    "\n",
    "\n",
    "The following example is specific to the Sun Grid Engine. Other supported clusters can be found in the [Dask-Jobqueue documentation here](https://jobqueue.dask.org/en/latest/examples.html)"
   ]
  },
  {
   "cell_type": "code",
   "execution_count": null,
   "metadata": {},
   "outputs": [],
   "source": [
    "from dask.distributed import Client, LocalCluster\n",
    "import sklearn\n",
    "import sklearn.datasets\n",
    "import sklearn.metrics\n",
    "import sklearn.model_selection\n",
    "import tpot2\n",
    "from dask_jobqueue import SGECluster # or SLURMCluster, PBSCluster, etc. Replace SGE with your scheduler.\n",
    "import os\n",
    "\n",
    "if os.system(\"which qsub\") != 0:\n",
    "    print(\"Sun Grid Engine is not installed. This example requires Sun Grid Engine to be installed.\")\n",
    "else:\n",
    "    print(\"Sun Grid Engine is installed.\")\n",
    "\n",
    "    \n",
    "    cluster = SGECluster(\n",
    "        queue='all.q',\n",
    "        cores=2,\n",
    "        memory=\"50 GB\"\n",
    "\n",
    "    )\n",
    "\n",
    "    cluster.adapt(minimum_jobs=10, maximum_jobs=100)  # auto-scale between 10 and 100 jobs\n",
    "\n",
    "    client = Client(cluster)\n",
    "\n",
    "    scorer = sklearn.metrics.get_scorer('roc_auc_ovr')\n",
    "    X, y = sklearn.datasets.load_digits(return_X_y=True)\n",
    "    X_train, X_test, y_train, y_test = sklearn.model_selection.train_test_split(X, y, train_size=0.75, test_size=0.25)\n",
    "\n",
    "    graph_search_space = tpot2.search_spaces.pipelines.GraphPipeline(\n",
    "    root_search_space= tpot2.config.get_search_space([\"KNeighborsClassifier\", \"LogisticRegression\", \"DecisionTreeClassifier\"]),\n",
    "    leaf_search_space = tpot2.config.get_search_space(\"selectors\"), \n",
    "    inner_search_space = tpot2.config.get_search_space([\"transformers\"]),\n",
    "    max_size = 10,\n",
    "    )\n",
    "\n",
    "    est = tpot2.TPOTEstimator(\n",
    "        client = client,\n",
    "        scorers = [\"roc_auc\"],\n",
    "        scorers_weights = [1],\n",
    "        classification = True,\n",
    "        cv = 10,\n",
    "        search_space = graph_search_space,\n",
<<<<<<< HEAD
    "        population_size= 10,\n",
    "        generations = 5,\n",
    "        max_eval_time_mins = 60*5,\n",
=======
    "        max_time_mins = 60,\n",
    "        early_stop=10,\n",
>>>>>>> 08ad02f0
    "        verbose = 2,\n",
    "        )\n",
    "    est.fit(X_train, y_train)\n",
    "    # this is equivalent to: \n",
    "    # est = tpot2.TPOTClassifier(population_size= 8, generations=5, n_jobs=4, memory_limit=\"4GB\", verbose=1)\n",
    "    est.fit(X_train, y_train)\n",
    "    print(scorer(est, X_test, y_test))\n",
    "\n",
    "    #It is good to close the client and cluster when you are done with them\n",
    "    client.close()\n",
    "    cluster.close()"
   ]
  }
 ],
 "metadata": {
  "kernelspec": {
   "display_name": "tpot_dev",
   "language": "python",
   "name": "python3"
  },
  "language_info": {
   "codemirror_mode": {
    "name": "ipython",
    "version": 3
   },
   "file_extension": ".py",
   "mimetype": "text/x-python",
   "name": "python",
   "nbconvert_exporter": "python",
   "pygments_lexer": "ipython3",
   "version": "3.10.14"
  },
  "orig_nbformat": 4,
  "vscode": {
   "interpreter": {
    "hash": "7fe1fe9ef32cd5efd76326a08046147513534f0dd2318301a1a96ae9071c1c4e"
   }
  }
 },
 "nbformat": 4,
 "nbformat_minor": 2
}<|MERGE_RESOLUTION|>--- conflicted
+++ resolved
@@ -16,25 +16,7 @@
     "\n",
     "`n_jobs` dictates how many dask workers to launch. In TPOT2 this corresponds to the number of pipelines to evaluate in parallel.\n",
     "\n",
-<<<<<<< HEAD
-    "    est = tpot2.TPOTEstimator(\n",
-    "        scorers = [\"roc_auc_ovr\"],\n",
-    "        scorers_weights = [1],\n",
-    "        classification = True,\n",
-    "        cv = 5,\n",
-    "        search_space = graph_search_space,\n",
-    "        population_size= 10,\n",
-    "        generations = 5,\n",
-    "        max_eval_time_mins = 60*5,\n",
-    "        verbose = 3,\n",
-    "    )\n",
-    "    \n",
-    "    \n",
-    "    est.fit(X_train, y_train)\n",
-    "    print(scorer(est, X_test, y_test))"
-=======
     "`memory_limit` is the amount of RAM to use per worker. "
->>>>>>> 08ad02f0
    ]
   },
   {
@@ -98,13 +80,7 @@
     "    classification = True,\n",
     "    cv = 10,\n",
     "    search_space = graph_search_space,\n",
-<<<<<<< HEAD
-    "    population_size= 10,\n",
-    "    generations = 5,\n",
-    "    max_eval_time_mins = 60*5,\n",
-=======
     "    max_time_mins = 60,\n",
->>>>>>> 08ad02f0
     "    verbose = 2,\n",
     "    n_jobs=16,\n",
     "    memory_limit=\"4GB\"\n",
@@ -224,14 +200,8 @@
     "    classification = True,\n",
     "    cv = 10,\n",
     "    search_space = graph_search_space,\n",
-<<<<<<< HEAD
-    "    population_size= 10,\n",
-    "    generations = 5,\n",
-    "    max_eval_time_mins = 60*5,\n",
-=======
     "    max_time_mins = 60,\n",
     "    early_stop=10,\n",
->>>>>>> 08ad02f0
     "    verbose = 2,\n",
     ")\n",
     "\n",
@@ -312,14 +282,8 @@
     "        classification = True,\n",
     "        cv = 5,\n",
     "        search_space = graph_search_space,\n",
-<<<<<<< HEAD
-    "        population_size= 10,\n",
-    "        generations = 5,\n",
-    "        max_eval_time_mins = 60*5,\n",
-=======
     "        max_time_mins = 60,\n",
     "        early_stop=10,\n",
->>>>>>> 08ad02f0
     "        verbose = 2,\n",
     "        )\n",
     "    est.fit(X_train, y_train)\n",
@@ -393,14 +357,8 @@
     "        classification = True,\n",
     "        cv = 10,\n",
     "        search_space = graph_search_space,\n",
-<<<<<<< HEAD
-    "        population_size= 10,\n",
-    "        generations = 5,\n",
-    "        max_eval_time_mins = 60*5,\n",
-=======
     "        max_time_mins = 60,\n",
     "        early_stop=10,\n",
->>>>>>> 08ad02f0
     "        verbose = 2,\n",
     "        )\n",
     "    est.fit(X_train, y_train)\n",
