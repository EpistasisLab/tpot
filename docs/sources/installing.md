# Installation instructions

TPOT is built on top of several existing Python libraries, including:

* NumPy

* SciPy

* pandas

* scikit-learn

* DEAP

Except for DEAP, all of the necessary Python packages can be installed via the [Anaconda Python distribution](https://www.continuum.io/downloads), which we strongly recommend that you use. We also strongly recommend that you use of Python 3 over Python 2 if you're given the choice.

NumPy, SciPy, pandas, and scikit-learn can be installed in Anaconda via the command:

```Shell
conda install numpy scipy pandas scikit-learn
```

<<<<<<< HEAD
DEAP, XGBoost, and TQDM (used for verbose TPOT runs) can be installed with `pip`
via the command:

```Shell
pip install deap xgboost tqdm
=======
DEAP can be installed with `pip` via the command:

```Shell
pip install deap
>>>>>>> 0394d298
```

Optional: For OS X users who want to use OpenMP-enabled compilers to install XGBoost, gcc-5.x.x can be installed with Homebrew: `brew install gcc --without-multilib`.

Finally to install TPOT itself, run the following command:

```Shell
pip install tpot
```

Please [file a new issue](https://github.com/rhiever/tpot/issues/new) if you run into installation problems.<|MERGE_RESOLUTION|>--- conflicted
+++ resolved
@@ -20,18 +20,11 @@
 conda install numpy scipy pandas scikit-learn
 ```
 
-<<<<<<< HEAD
-DEAP, XGBoost, and TQDM (used for verbose TPOT runs) can be installed with `pip`
+DEAP, and TQDM (used for verbose TPOT runs) can be installed with `pip`
 via the command:
 
 ```Shell
-pip install deap xgboost tqdm
-=======
-DEAP can be installed with `pip` via the command:
-
-```Shell
-pip install deap
->>>>>>> 0394d298
+pip install deap tqdm
 ```
 
 Optional: For OS X users who want to use OpenMP-enabled compilers to install XGBoost, gcc-5.x.x can be installed with Homebrew: `brew install gcc --without-multilib`.
