--- conflicted
+++ resolved
@@ -200,9 +200,5 @@
 
 <!--
 MkDocs version : 0.16.3
-<<<<<<< HEAD
-Build Date UTC : 2017-05-02 03:27:24
-=======
 Build Date UTC : 2017-05-02 06:31:49
->>>>>>> 7bea1ee2
 -->