# -*- coding: utf-8 -*-

"""Copyright 2015-Present Randal S. Olson.

This file is part of the TPOT library.

TPOT is free software: you can redistribute it and/or modify
it under the terms of the GNU Lesser General Public License as
published by the Free Software Foundation, either version 3 of
the License, or (at your option) any later version.

TPOT is distributed in the hope that it will be useful,
but WITHOUT ANY WARRANTY; without even the implied warranty of
MERCHANTABILITY or FITNESS FOR A PARTICULAR PURPOSE. See the
GNU Lesser General Public License for more details.

You should have received a copy of the GNU Lesser General Public
License along with TPOT. If not, see <http://www.gnu.org/licenses/>.

"""

from tpot import TPOTClassifier, TPOTRegressor
from tpot.base import TPOTBase
from tpot.driver import float_range
from tpot.gp_types import Output_Array
<<<<<<< HEAD
from tpot.gp_deap import mutNodeReplacement, _wrapped_cross_val_score, pick_two_individuals_eligible_for_crossover, cxOnePoint, varOr
from tpot.metrics import balanced_accuracy, SCORERS
=======
from tpot.gp_deap import mutNodeReplacement, _wrapped_cross_val_score, pick_two_individuals_eligible_for_crossover, cxOnePoint, varOr, initialize_stats_dict
from tpot.metrics import balanced_accuracy
>>>>>>> 80420c3a
from tpot.operator_utils import TPOTOperatorClassFactory, set_sample_weight
from tpot.decorators import pretest_X, pretest_y

from tpot.config.classifier import classifier_config_dict
from tpot.config.classifier_light import classifier_config_dict_light
from tpot.config.regressor_light import regressor_config_dict_light
from tpot.config.classifier_mdr import tpot_mdr_classifier_config_dict
from tpot.config.regressor_mdr import tpot_mdr_regressor_config_dict
from tpot.config.regressor_sparse import regressor_config_sparse
from tpot.config.classifier_sparse import classifier_config_sparse

import numpy as np
from scipy import sparse
import inspect
import random
import warnings
from multiprocessing import cpu_count
import os
from re import search
from datetime import datetime
from time import sleep
from tempfile import mkdtemp
from shutil import rmtree

from sklearn.datasets import load_digits, load_boston
from sklearn.model_selection import train_test_split, cross_val_score, GroupKFold
from sklearn.externals.joblib import Memory
from deap import creator
from deap.tools import ParetoFront
from nose.tools import assert_raises, assert_not_equal, assert_greater_equal, assert_equal, assert_in
from driver_tests import captured_output

from tqdm import tqdm

try:
    from StringIO import StringIO
except ImportError:
    from io import StringIO

# Ensure we can use `with closing(...) as ... :` syntax
if getattr(StringIO, '__exit__', False) and \
   getattr(StringIO, '__enter__', False):
    def closing(arg):
        return arg
else:
    from contextlib import closing

# Set up the MNIST data set for testing
mnist_data = load_digits()
training_features, testing_features, training_target, testing_target = \
    train_test_split(mnist_data.data.astype(np.float64), mnist_data.target.astype(np.float64), random_state=42)

# Set up the Boston data set for testing
boston_data = load_boston()
training_features_r, testing_features_r, training_target_r, testing_target_r = \
    train_test_split(boston_data.data, boston_data.target, random_state=42)

# Set up the sparse matrix for testing
sparse_features = sparse.csr_matrix(training_features)
sparse_target = training_target

np.random.seed(42)
random.seed(42)

test_operator_key = 'sklearn.feature_selection.SelectPercentile'
TPOTSelectPercentile, TPOTSelectPercentile_args = TPOTOperatorClassFactory(
    test_operator_key,
    classifier_config_dict[test_operator_key]
)


def test_init_custom_parameters():
    """Assert that the TPOT instantiator stores the TPOT variables properly."""
    tpot_obj = TPOTClassifier(
        population_size=500,
        generations=1000,
        offspring_size=2000,
        mutation_rate=0.05,
        crossover_rate=0.9,
        scoring='accuracy',
        cv=10,
        verbosity=1,
        random_state=42,
        disable_update_check=True,
        warm_start=True
    )

    assert tpot_obj.population_size == 500
    assert tpot_obj.generations == 1000
    assert tpot_obj.offspring_size == 2000
    assert tpot_obj.mutation_rate == 0.05
    assert tpot_obj.crossover_rate == 0.9
    assert tpot_obj.scoring_function == 'accuracy'
    assert tpot_obj.cv == 10
    assert tpot_obj.max_time_mins is None
    assert tpot_obj.warm_start is True
    assert tpot_obj.verbosity == 1
    assert tpot_obj._optimized_pipeline is None
    assert tpot_obj.fitted_pipeline_ is None
    assert not (tpot_obj._pset is None)
    assert not (tpot_obj._toolbox is None)


def test_init_default_scoring():
    """Assert that TPOT intitializes with the correct default scoring function."""
    tpot_obj = TPOTRegressor()
    assert tpot_obj.scoring_function == 'neg_mean_squared_error'

    tpot_obj = TPOTClassifier()
    assert tpot_obj.scoring_function == 'accuracy'


def test_init_default_scoring_2():
    """Assert that TPOT intitializes with a valid customized metric function."""
    with warnings.catch_warnings(record=True) as w:
        tpot_obj = TPOTClassifier(scoring=balanced_accuracy)
    assert len(w) == 1
    assert issubclass(w[-1].category, DeprecationWarning)
    assert "This scoring type was deprecated" in str(w[-1].message)
    assert tpot_obj.scoring_function == 'balanced_accuracy'


def test_init_default_scoring_3():
    """Assert that TPOT intitializes with a valid scorer."""
    with warnings.catch_warnings(record=True) as w:
        tpot_obj = TPOTClassifier(scoring=SCORERS['balanced_accuracy'])
    assert len(w) == 0
    assert tpot_obj.scoring_function == SCORERS['balanced_accuracy']


def test_invalid_score_warning():
    """Assert that the TPOT intitializes raises a ValueError when the scoring metrics is not available in SCORERS."""
    # Mis-spelled scorer
    assert_raises(ValueError, TPOTClassifier, scoring='balanced_accuray')
    # Correctly spelled
    TPOTClassifier(scoring='balanced_accuracy')


def test_invalid_dataset_warning():
    """Assert that the TPOT fit function raises a ValueError when dataset is not in right format."""
    tpot_obj = TPOTClassifier(
        random_state=42,
        population_size=1,
        offspring_size=2,
        generations=1,
        verbosity=0
    )
    # common mistake in target
    bad_training_target = training_target.reshape((1, len(training_target)))
    assert_raises(ValueError, tpot_obj.fit, training_features, bad_training_target)


def test_invalid_subsample_ratio_warning():
    """Assert that the TPOT intitializes raises a ValueError when subsample ratio is not in the range (0.0, 1.0]."""
    # Invalid ratio
    assert_raises(ValueError, TPOTClassifier, subsample=0.0)
    # Valid ratio
    TPOTClassifier(subsample=0.1)


def test_invalid_mut_rate_plus_xo_rate():
    """Assert that the TPOT intitializes raises a ValueError when the sum of crossover and mutation probabilities is large than 1."""
    # Invalid ratio
    assert_raises(ValueError, TPOTClassifier, mutation_rate=0.8, crossover_rate=0.8)
    # Valid ratio
    TPOTClassifier(mutation_rate=0.8, crossover_rate=0.1)


def test_init_max_time_mins():
    """Assert that the TPOT init stores max run time and sets generations to 1000000."""
    tpot_obj = TPOTClassifier(max_time_mins=30, generations=1000)

    assert tpot_obj.generations == 1000000
    assert tpot_obj.max_time_mins == 30


def test_init_n_jobs():
    """Assert that the TPOT init stores current number of processes."""
    tpot_obj = TPOTClassifier(n_jobs=2)
    assert tpot_obj.n_jobs == 2

    tpot_obj = TPOTClassifier(n_jobs=-1)
    assert tpot_obj.n_jobs == cpu_count()


def test_timeout():
    """Assert that _wrapped_cross_val_score return Timeout in a time limit."""
    tpot_obj = TPOTRegressor(scoring='neg_mean_squared_error')
    # a complex pipeline for the test
    pipeline_string = (
        "ExtraTreesRegressor("
        "GradientBoostingRegressor(input_matrix, GradientBoostingRegressor__alpha=0.8,"
        "GradientBoostingRegressor__learning_rate=0.1,GradientBoostingRegressor__loss=huber,"
        "GradientBoostingRegressor__max_depth=5, GradientBoostingRegressor__max_features=0.5,"
        "GradientBoostingRegressor__min_samples_leaf=5, GradientBoostingRegressor__min_samples_split=5,"
        "GradientBoostingRegressor__n_estimators=100, GradientBoostingRegressor__subsample=0.25),"
        "ExtraTreesRegressor__bootstrap=True, ExtraTreesRegressor__max_features=0.5,"
        "ExtraTreesRegressor__min_samples_leaf=5, ExtraTreesRegressor__min_samples_split=5, "
        "ExtraTreesRegressor__n_estimators=100)"
    )
    tpot_obj._optimized_pipeline = creator.Individual.from_string(pipeline_string, tpot_obj._pset)
    tpot_obj.fitted_pipeline_ = tpot_obj._toolbox.compile(expr=tpot_obj._optimized_pipeline)
    # test _wrapped_cross_val_score with cv=20 so that it is impossible to finish in 1 second
    return_value = _wrapped_cross_val_score(tpot_obj.fitted_pipeline_,
                                            training_features_r,
                                            training_target_r,
                                            cv=20,
                                            scoring_function='neg_mean_squared_error',
                                            sample_weight=None,
                                            groups=None,
                                            timeout=1)
    assert return_value == "Timeout"


def test_invalid_pipeline():
    """Assert that _wrapped_cross_val_score return -float(\'inf\') with a invalid_pipeline"""
    tpot_obj = TPOTClassifier()
    # a invalid pipeline
    # Dual or primal formulation. Dual formulation is only implemented for l2 penalty.
    pipeline_string = (
        'LogisticRegression(input_matrix,  LogisticRegression__C=10.0, '
        'LogisticRegression__dual=True, LogisticRegression__penalty=l1)'
    )
    tpot_obj._optimized_pipeline = creator.Individual.from_string(pipeline_string, tpot_obj._pset)
    tpot_obj.fitted_pipeline_ = tpot_obj._toolbox.compile(expr=tpot_obj._optimized_pipeline)
    # test _wrapped_cross_val_score with cv=20 so that it is impossible to finish in 1 second
    return_value = _wrapped_cross_val_score(tpot_obj.fitted_pipeline_,
                                            training_features,
                                            training_target,
                                            cv=5,
                                            scoring_function='accuracy',
                                            sample_weight=None,
                                            groups=None,
                                            timeout=300)
    assert return_value == -float('inf')


def test_balanced_accuracy():
    """Assert that the balanced_accuracy in TPOT returns correct accuracy."""
    y_true = np.array([1, 1, 1, 1, 1, 2, 2, 2, 2, 2, 2, 2, 3, 3, 3, 3, 3, 4, 4, 4])
    y_pred1 = np.array([1, 1, 1, 1, 1, 2, 2, 2, 2, 2, 2, 2, 3, 3, 3, 3, 3, 4, 4, 4])
    y_pred2 = np.array([3, 3, 3, 3, 3, 2, 2, 2, 2, 2, 2, 2, 3, 3, 3, 3, 3, 4, 4, 4])
    accuracy_score1 = balanced_accuracy(y_true, y_pred1)
    accuracy_score2 = balanced_accuracy(y_true, y_pred2)
    assert np.allclose(accuracy_score1, 1.0)
    assert np.allclose(accuracy_score2, 0.833333333333333)


def test_get_params():
    """Assert that get_params returns the exact dictionary of parameters used by TPOT."""
    kwargs = {
        'population_size': 500,
        'generations': 1000,
        'config_dict': 'TPOT light',
        'offspring_size': 2000,
        'verbosity': 1
    }

    tpot_obj = TPOTClassifier(**kwargs)
    # Get default parameters of TPOT and merge with our specified parameters
    initializer = inspect.getargspec(TPOTBase.__init__)
    default_kwargs = dict(zip(initializer.args[1:], initializer.defaults))
    default_kwargs.update(kwargs)
    # update to dictionary instead of input string
    default_kwargs.update({'config_dict': classifier_config_dict_light})
    assert tpot_obj.get_params()['config_dict'] == default_kwargs['config_dict']
    assert tpot_obj.get_params() == default_kwargs


def test_set_params():
    """Assert that set_params returns a reference to the TPOT instance."""
    tpot_obj = TPOTClassifier()
    assert tpot_obj.set_params() is tpot_obj


def test_set_params_2():
    """Assert that set_params updates TPOT's instance variables."""
    tpot_obj = TPOTClassifier(generations=2)
    tpot_obj.set_params(generations=3)

    assert tpot_obj.generations == 3


def test_TPOTBase():
    """Assert that TPOTBase class raises RuntimeError when using it directly."""
    assert_raises(RuntimeError, TPOTBase)


def test_conf_dict():
    """Assert that TPOT uses the pre-configured dictionary of operators when config_dict is 'TPOT light' or 'TPOT MDR'."""
    tpot_obj = TPOTClassifier(config_dict='TPOT light')
    assert tpot_obj.config_dict == classifier_config_dict_light

    tpot_obj = TPOTClassifier(config_dict='TPOT MDR')
    assert tpot_obj.config_dict == tpot_mdr_classifier_config_dict

    tpot_obj = TPOTClassifier(config_dict='TPOT sparse')
    assert tpot_obj.config_dict == classifier_config_sparse

    tpot_obj = TPOTRegressor(config_dict='TPOT light')
    assert tpot_obj.config_dict == regressor_config_dict_light

    tpot_obj = TPOTRegressor(config_dict='TPOT MDR')
    assert tpot_obj.config_dict == tpot_mdr_regressor_config_dict

    tpot_obj = TPOTRegressor(config_dict='TPOT sparse')
    assert tpot_obj.config_dict == regressor_config_sparse


def test_conf_dict_2():
    """Assert that TPOT uses a custom dictionary of operators when config_dict is Python dictionary."""
    tpot_obj = TPOTClassifier(config_dict=tpot_mdr_classifier_config_dict)
    assert tpot_obj.config_dict == tpot_mdr_classifier_config_dict


def test_conf_dict_3():
    """Assert that TPOT uses a custom dictionary of operators when config_dict is the path of Python dictionary."""
    tpot_obj = TPOTRegressor(config_dict='tests/test_config.py')
    tested_config_dict = {
        'sklearn.naive_bayes.GaussianNB': {
        },

        'sklearn.naive_bayes.BernoulliNB': {
            'alpha': [1e-3, 1e-2, 1e-1, 1., 10., 100.],
            'fit_prior': [True, False]
        },

        'sklearn.naive_bayes.MultinomialNB': {
            'alpha': [1e-3, 1e-2, 1e-1, 1., 10., 100.],
            'fit_prior': [True, False]
        }
    }
    assert isinstance(tpot_obj.config_dict, dict)
    assert tpot_obj.config_dict == tested_config_dict


def test_read_config_file():
    """Assert that _read_config_file rasies FileNotFoundError with a wrong path."""
    tpot_obj = TPOTRegressor()
    # typo for "tests/test_config.py"
    assert_raises(ValueError, tpot_obj._read_config_file, "tests/test_confg.py")


def test_read_config_file_2():
    """Assert that _read_config_file rasies ValueError with wrong dictionary format"""
    tpot_obj = TPOTRegressor()
    assert_raises(ValueError, tpot_obj._read_config_file, "tests/test_config.py.bad")


def test_read_config_file_3():
    """Assert that _read_config_file rasies ValueError without a dictionary named 'tpot_config'."""
    tpot_obj = TPOTRegressor()
    assert_raises(ValueError, tpot_obj._setup_config, "tpot/config/regressor_sparse.py")


def test_random_ind():
    """Assert that the TPOTClassifier can generate the same pipeline with same random seed."""
    tpot_obj = TPOTClassifier(random_state=43)
    pipeline1 = str(tpot_obj._toolbox.individual())
    tpot_obj = TPOTClassifier(random_state=43)
    pipeline2 = str(tpot_obj._toolbox.individual())
    assert pipeline1 == pipeline2


def test_random_ind_2():
    """Assert that the TPOTRegressor can generate the same pipeline with same random seed."""
    tpot_obj = TPOTRegressor(random_state=43)
    pipeline1 = str(tpot_obj._toolbox.individual())
    tpot_obj = TPOTRegressor(random_state=43)
    pipeline2 = str(tpot_obj._toolbox.individual())

    assert pipeline1 == pipeline2


def test_score():
    """Assert that the TPOT score function raises a RuntimeError when no optimized pipeline exists."""
    tpot_obj = TPOTClassifier()

    assert_raises(RuntimeError, tpot_obj.score, testing_features, testing_target)


def test_score_2():
    """Assert that the TPOTClassifier score function outputs a known score for a fixed pipeline."""
    tpot_obj = TPOTClassifier(random_state=34)
    known_score = 0.977777777778  # Assumes use of the TPOT accuracy function

    # Create a pipeline with a known score
    pipeline_string = (
        'KNeighborsClassifier('
        'input_matrix, '
        'KNeighborsClassifier__n_neighbors=10, '
        'KNeighborsClassifier__p=1, '
        'KNeighborsClassifier__weights=uniform'
        ')'
    )
    tpot_obj._optimized_pipeline = creator.Individual.from_string(pipeline_string, tpot_obj._pset)
    tpot_obj.fitted_pipeline_ = tpot_obj._toolbox.compile(expr=tpot_obj._optimized_pipeline)
    tpot_obj.fitted_pipeline_.fit(training_features, training_target)
    # Get score from TPOT
    score = tpot_obj.score(testing_features, testing_target)

    assert np.allclose(known_score, score)


def test_score_3():
    """Assert that the TPOTRegressor score function outputs a known score for a fixed pipeline."""
    tpot_obj = TPOTRegressor(scoring='neg_mean_squared_error', random_state=72)
    known_score = 12.1791953611

    # Reify pipeline with known score
    pipeline_string = (
        "ExtraTreesRegressor("
        "GradientBoostingRegressor(input_matrix, GradientBoostingRegressor__alpha=0.8,"
        "GradientBoostingRegressor__learning_rate=0.1,GradientBoostingRegressor__loss=huber,"
        "GradientBoostingRegressor__max_depth=5, GradientBoostingRegressor__max_features=0.5,"
        "GradientBoostingRegressor__min_samples_leaf=5, GradientBoostingRegressor__min_samples_split=5,"
        "GradientBoostingRegressor__n_estimators=100, GradientBoostingRegressor__subsample=0.25),"
        "ExtraTreesRegressor__bootstrap=True, ExtraTreesRegressor__max_features=0.5,"
        "ExtraTreesRegressor__min_samples_leaf=5, ExtraTreesRegressor__min_samples_split=5, "
        "ExtraTreesRegressor__n_estimators=100)"
    )
    tpot_obj._optimized_pipeline = creator.Individual.from_string(pipeline_string, tpot_obj._pset)
    tpot_obj.fitted_pipeline_ = tpot_obj._toolbox.compile(expr=tpot_obj._optimized_pipeline)
    tpot_obj.fitted_pipeline_.fit(training_features_r, training_target_r)

    # Get score from TPOT
    score = tpot_obj.score(testing_features_r, testing_target_r)

    assert np.allclose(known_score, score)


def test_sample_weight_func():
    """Assert that the TPOTRegressor score function outputs a known score for a fixed pipeline with sample weights."""
    tpot_obj = TPOTRegressor(scoring='neg_mean_squared_error')

    # Reify pipeline with known scor
    pipeline_string = (
        "ExtraTreesRegressor("
        "GradientBoostingRegressor(input_matrix, GradientBoostingRegressor__alpha=0.8,"
        "GradientBoostingRegressor__learning_rate=0.1,GradientBoostingRegressor__loss=huber,"
        "GradientBoostingRegressor__max_depth=5, GradientBoostingRegressor__max_features=0.5,"
        "GradientBoostingRegressor__min_samples_leaf=5, GradientBoostingRegressor__min_samples_split=5,"
        "GradientBoostingRegressor__n_estimators=100, GradientBoostingRegressor__subsample=0.25),"
        "ExtraTreesRegressor__bootstrap=True, ExtraTreesRegressor__max_features=0.5,"
        "ExtraTreesRegressor__min_samples_leaf=5, ExtraTreesRegressor__min_samples_split=5, "
        "ExtraTreesRegressor__n_estimators=100)"
    )
    tpot_obj._optimized_pipeline = creator.Individual.from_string(pipeline_string, tpot_obj._pset)
    tpot_obj.fitted_pipeline_ = tpot_obj._toolbox.compile(expr=tpot_obj._optimized_pipeline)
    tpot_obj.fitted_pipeline_.fit(training_features_r, training_target_r)

    tpot_obj._optimized_pipeline = creator.Individual.from_string(pipeline_string, tpot_obj._pset)
    tpot_obj.fitted_pipeline_ = tpot_obj._toolbox.compile(expr=tpot_obj._optimized_pipeline)

    # make up a sample weight
    training_target_r_weight = np.array(range(1, len(training_target_r)+1))
    training_target_r_weight_dict = set_sample_weight(tpot_obj.fitted_pipeline_.steps, training_target_r_weight)

    np.random.seed(42)
    cv_score1 = cross_val_score(tpot_obj.fitted_pipeline_, training_features_r, training_target_r, cv=3, scoring='neg_mean_squared_error')

    np.random.seed(42)
    cv_score2 = cross_val_score(tpot_obj.fitted_pipeline_, training_features_r, training_target_r, cv=3, scoring='neg_mean_squared_error')

    np.random.seed(42)
    cv_score_weight = cross_val_score(tpot_obj.fitted_pipeline_, training_features_r, training_target_r, cv=3, scoring='neg_mean_squared_error', fit_params=training_target_r_weight_dict)

    np.random.seed(42)
    tpot_obj.fitted_pipeline_.fit(training_features_r, training_target_r, **training_target_r_weight_dict)
    # Get score from TPOT
    known_score = 11.5790430757
    score = tpot_obj.score(testing_features_r, testing_target_r)

    assert np.allclose(cv_score1, cv_score2)
    assert not np.allclose(cv_score1, cv_score_weight)
    assert np.allclose(known_score, score)


def test_fit_GroupKFold():
    """Assert that TPOT properly handles the group parameter when using GroupKFold."""
    # This check tests if the darker MNIST images would generalize to the lighter ones.
    means = np.mean(training_features, axis=1)
    groups = means >= np.median(means)

    tpot_obj = TPOTClassifier(
        random_state=42,
        population_size=2,
        offspring_size=4,
        generations=1,
        verbosity=0,
        config_dict='TPOT light',
        cv=GroupKFold(n_splits=2),
    )
    tpot_obj.fit(training_features, training_target, groups=groups)

    assert_greater_equal(tpot_obj.score(testing_features, testing_target), 0.97)


def test_predict():
    """Assert that the TPOT predict function raises a RuntimeError when no optimized pipeline exists."""
    tpot_obj = TPOTClassifier()

    assert_raises(RuntimeError, tpot_obj.predict, testing_features)


def test_predict_2():
    """Assert that the TPOT predict function returns a numpy matrix of shape (num_testing_rows,)."""
    tpot_obj = TPOTClassifier()
    pipeline_string = (
        'DecisionTreeClassifier('
        'input_matrix, '
        'DecisionTreeClassifier__criterion=gini, '
        'DecisionTreeClassifier__max_depth=8, '
        'DecisionTreeClassifier__min_samples_leaf=5, '
        'DecisionTreeClassifier__min_samples_split=5'
        ')'
    )
    tpot_obj._optimized_pipeline = creator.Individual.from_string(pipeline_string, tpot_obj._pset)
    tpot_obj.fitted_pipeline_ = tpot_obj._toolbox.compile(expr=tpot_obj._optimized_pipeline)
    tpot_obj.fitted_pipeline_.fit(training_features, training_target)
    result = tpot_obj.predict(testing_features)

    assert result.shape == (testing_features.shape[0],)


def test_predict_proba():
    """Assert that the TPOT predict_proba function returns a numpy matrix of shape (num_testing_rows, num_testing_target)."""
    tpot_obj = TPOTClassifier()
    pipeline_string = (
        'DecisionTreeClassifier('
        'input_matrix, '
        'DecisionTreeClassifier__criterion=gini, '
        'DecisionTreeClassifier__max_depth=8, '
        'DecisionTreeClassifier__min_samples_leaf=5, '
        'DecisionTreeClassifier__min_samples_split=5)'
    )
    tpot_obj._optimized_pipeline = creator.Individual.from_string(pipeline_string, tpot_obj._pset)
    tpot_obj.fitted_pipeline_ = tpot_obj._toolbox.compile(expr=tpot_obj._optimized_pipeline)
    tpot_obj.fitted_pipeline_.fit(training_features, training_target)

    result = tpot_obj.predict_proba(testing_features)
    num_labels = np.amax(testing_target) + 1

    assert result.shape == (testing_features.shape[0], num_labels)


def test_predict_proba_2():
    """Assert that the TPOT predict_proba function returns a numpy matrix filled with probabilities (float)."""
    tpot_obj = TPOTClassifier()
    pipeline_string = (
        'DecisionTreeClassifier('
        'input_matrix, '
        'DecisionTreeClassifier__criterion=gini, '
        'DecisionTreeClassifier__max_depth=8, '
        'DecisionTreeClassifier__min_samples_leaf=5, '
        'DecisionTreeClassifier__min_samples_split=5)'
    )
    tpot_obj._optimized_pipeline = creator.Individual.from_string(pipeline_string, tpot_obj._pset)
    tpot_obj.fitted_pipeline_ = tpot_obj._toolbox.compile(expr=tpot_obj._optimized_pipeline)
    tpot_obj.fitted_pipeline_.fit(training_features, training_target)

    result = tpot_obj.predict_proba(testing_features)
    rows, columns = result.shape

    for i in range(rows):
        for j in range(columns):
            float_range(result[i][j])


def test_predict_proba_3():
    """Assert that the TPOT predict_proba function raises a RuntimeError when no optimized pipeline exists."""
    tpot_obj = TPOTClassifier()

    assert_raises(RuntimeError, tpot_obj.predict_proba, testing_features)


def test_predict_proba_4():
    """Assert that the TPOT predict_proba function raises a RuntimeError when the optimized pipeline do not have the predict_proba() function"""
    tpot_obj = TPOTRegressor()
    pipeline_string = (
        "ExtraTreesRegressor(input_matrix, "
        "ExtraTreesRegressor__bootstrap=True, ExtraTreesRegressor__max_features=0.5,"
        "ExtraTreesRegressor__min_samples_leaf=5, ExtraTreesRegressor__min_samples_split=5, "
        "ExtraTreesRegressor__n_estimators=100)"
    )
    tpot_obj._optimized_pipeline = creator.Individual.from_string(pipeline_string, tpot_obj._pset)
    tpot_obj.fitted_pipeline_ = tpot_obj._toolbox.compile(expr=tpot_obj._optimized_pipeline)
    tpot_obj.fitted_pipeline_.fit(training_features_r, training_target_r)

    assert_raises(RuntimeError, tpot_obj.predict_proba, testing_features)


def test_warm_start():
    """Assert that the TPOT warm_start flag stores the pop and pareto_front from the first run."""
    tpot_obj = TPOTClassifier(
        random_state=42,
        population_size=1,
        offspring_size=2,
        generations=1,
        verbosity=0,
        config_dict='TPOT light',
        warm_start=True)
    tpot_obj.fit(pretest_X, pretest_y)

    assert tpot_obj._pop is not None
    assert tpot_obj._pareto_front is not None

    first_pop = tpot_obj._pop
    tpot_obj.random_state = 21
    tpot_obj.fit(pretest_X, pretest_y)

    assert tpot_obj._pop == first_pop


def test_fit():
    """Assert that the TPOT fit function provides an optimized pipeline."""
    tpot_obj = TPOTClassifier(
        random_state=42,
        population_size=1,
        offspring_size=2,
        generations=1,
        verbosity=0
    )
    tpot_obj.fit(pretest_X, pretest_y)

    assert isinstance(tpot_obj._optimized_pipeline, creator.Individual)
    assert not (tpot_obj._start_datetime is None)


def test_fit_2():
    """Assert that the TPOT fit function provides an optimized pipeline when config_dict is 'TPOT light'."""
    tpot_obj = TPOTClassifier(
        random_state=42,
        population_size=1,
        offspring_size=2,
        generations=1,
        verbosity=0,
        config_dict='TPOT light'
    )
    tpot_obj.fit(training_features, training_target)

    assert isinstance(tpot_obj._optimized_pipeline, creator.Individual)
    assert not (tpot_obj._start_datetime is None)


def test_fit_3():
    """Assert that the TPOT fit function provides an optimized pipeline with subsample of 0.8."""
    tpot_obj = TPOTClassifier(
        random_state=42,
        population_size=1,
        offspring_size=2,
        generations=1,
        subsample=0.8,
        verbosity=0,
        config_dict='TPOT light'
    )
    tpot_obj.fit(training_features, training_target)

    assert isinstance(tpot_obj._optimized_pipeline, creator.Individual)
    assert not (tpot_obj._start_datetime is None)


def test_fit_4():
    """Assert that the TPOT fit function provides an optimized pipeline with max_time_mins of 2 second."""
    tpot_obj = TPOTClassifier(
        random_state=42,
        population_size=2,
        generations=1,
        verbosity=0,
        max_time_mins=2/60.,
        config_dict='TPOT light'
    )
    assert tpot_obj.generations == 1000000

    # reset generations to 20 just in case that the failed test may take too much time
    tpot_obj.generations == 20

    tpot_obj.fit(training_features, training_target)

    assert isinstance(tpot_obj._optimized_pipeline, creator.Individual)
    assert not (tpot_obj._start_datetime is None)


def test_memory():
    """Assert that the TPOT fit function runs normally with memory=\'auto\'."""
    tpot_obj = TPOTClassifier(
        random_state=42,
        population_size=1,
        offspring_size=2,
        generations=1,
        config_dict='TPOT light',
        memory='auto',
        verbosity=0
    )
    tpot_obj.fit(training_features, training_target)

    assert isinstance(tpot_obj._optimized_pipeline, creator.Individual)
    assert not (tpot_obj._start_datetime is None)
    assert tpot_obj.memory is not None
    assert tpot_obj._memory is None
    assert tpot_obj._cachedir is not None
    assert not os.path.isdir(tpot_obj._cachedir)


def test_memory_2():
    """Assert that the TPOT _setup_memory function runs normally with a valid path."""
    cachedir = mkdtemp()
    tpot_obj = TPOTClassifier(
        random_state=42,
        population_size=1,
        offspring_size=2,
        generations=1,
        config_dict='TPOT light',
        memory=cachedir,
        verbosity=0
    )
    tpot_obj._setup_memory()
    rmtree(cachedir)

    assert tpot_obj._cachedir == cachedir
    assert isinstance(tpot_obj._memory, Memory)


def test_memory_3():
    """Assert that the TPOT fit function does not clean up caching directory when memory is a valid path."""
    cachedir = mkdtemp()
    tpot_obj = TPOTClassifier(
        random_state=42,
        population_size=1,
        offspring_size=2,
        generations=1,
        config_dict='TPOT light',
        memory=cachedir,
        verbosity=0
    )
    tpot_obj.fit(training_features, training_target)

    assert tpot_obj._cachedir == cachedir
    assert os.path.isdir(tpot_obj._cachedir)
    assert isinstance(tpot_obj._memory, Memory)
    # clean up
    rmtree(cachedir)
    tpot_obj._memory = None


def test_memory_4():
    """Assert that the TPOT _setup_memory function rasies ValueError with a invalid path."""
    tpot_obj = TPOTClassifier(
        random_state=42,
        population_size=1,
        offspring_size=2,
        generations=1,
        config_dict='TPOT light',
        memory="./fake_temp_dir",
        verbosity=0
    )

    assert_raises(ValueError, tpot_obj._setup_memory)


def test_memory_5():
    """Assert that the TPOT _setup_memory function runs normally with a Memory object."""
    cachedir = mkdtemp()
    memory = Memory(cachedir=cachedir, verbose=0)
    tpot_obj = TPOTClassifier(
        random_state=42,
        population_size=1,
        offspring_size=2,
        generations=1,
        config_dict='TPOT light',
        memory=memory,
        verbosity=0
    )

    tpot_obj._setup_memory()
    rmtree(cachedir)
    assert tpot_obj.memory == memory
    assert tpot_obj._memory == memory
    # clean up
    tpot_obj._memory = None
    memory = None


def test_memory_6():
    """Assert that the TPOT _setup_memory function rasies ValueError with a invalid object."""
    tpot_obj = TPOTClassifier(
        random_state=42,
        population_size=1,
        offspring_size=2,
        generations=1,
        config_dict='TPOT light',
        memory=str,
        verbosity=0
    )

    assert_raises(ValueError, tpot_obj._setup_memory)


def test_check_periodic_pipeline():
    """Assert that the _check_periodic_pipeline exports periodic pipeline."""
    tpot_obj = TPOTClassifier(
        random_state=42,
        population_size=1,
        offspring_size=2,
        generations=1,
        verbosity=0,
        config_dict='TPOT light'
    )
    tpot_obj.fit(training_features, training_target)
    with closing(StringIO()) as our_file:
        tpot_obj._file = our_file
        tpot_obj.verbosity = 3
        tpot_obj._last_pipeline_write = datetime.now()
        sleep(0.11)
        tpot_obj._output_best_pipeline_period_seconds = 0.1
        tpot_obj.periodic_checkpoint_folder = './'
        tpot_obj._check_periodic_pipeline()
        our_file.seek(0)

        assert_in('Saving best periodic pipeline to ./pipeline', our_file.read())
        # clean up
        for f in os.listdir('./'):
            if search('pipeline_', f):
                os.remove(os.path.join('./', f))


def test_check_periodic_pipeline_2():
    """Assert that the _check_periodic_pipeline does not export periodic pipeline if the pipeline has been saved before."""
    tpot_obj = TPOTClassifier(
        random_state=42,
        population_size=1,
        offspring_size=2,
        generations=1,
        verbosity=0,
        config_dict='TPOT light'
    )
    tpot_obj.fit(training_features, training_target)
    with closing(StringIO()) as our_file:
        tpot_obj._file = our_file
        tpot_obj.verbosity = 3
        tpot_obj._last_pipeline_write = datetime.now()
        sleep(0.11)
        tpot_obj._output_best_pipeline_period_seconds = 0.1
        tpot_obj.periodic_checkpoint_folder = './'
        # export once before
        tpot_obj.export('./pipeline_test.py')
        tpot_obj._check_periodic_pipeline()
        our_file.seek(0)

        assert_in('Periodic pipeline was not saved, probably saved before...', our_file.read())
        # clean up
        for f in os.listdir('./'):
            if search('pipeline_', f):
                os.remove(os.path.join('./', f))


def test_check_periodic_pipeline_3():
    """Assert that the _check_periodic_pipeline rasie StopIteration if self._last_optimized_pareto_front_n_gens >= self.early_stop."""
    tpot_obj = TPOTClassifier(
        random_state=42,
        population_size=1,
        offspring_size=2,
        generations=1,
        verbosity=0,
        config_dict='TPOT light'
    )
    tpot_obj.fit(training_features, training_target)
    tpot_obj.early_stop = 3
    # will pass
    tpot_obj._check_periodic_pipeline()
    tpot_obj._last_optimized_pareto_front_n_gens = 3
    assert_raises(StopIteration, tpot_obj._check_periodic_pipeline)


def test_save_periodic_pipeline():
    """Assert that the _save_periodic_pipeline does not export periodic pipeline if exception happened"""
    tpot_obj = TPOTClassifier(
        random_state=42,
        population_size=1,
        offspring_size=2,
        generations=1,
        verbosity=0,
        config_dict='TPOT light'
    )
    tpot_obj.fit(training_features, training_target)
    with closing(StringIO()) as our_file:
        tpot_obj._file = our_file
        tpot_obj.verbosity = 3
        tpot_obj._last_pipeline_write = datetime.now()
        sleep(0.11)
        tpot_obj._output_best_pipeline_period_seconds = 0.1
        tpot_obj.periodic_checkpoint_folder = './'
        # reset _optimized_pipeline to rasie exception
        tpot_obj._optimized_pipeline = None

        tpot_obj._save_periodic_pipeline()
        our_file.seek(0)

        assert_in('Failed saving periodic pipeline, exception', our_file.read())
        # clean up
        for f in os.listdir('./'):
            if search('pipeline_', f):
                os.remove(os.path.join('./', f))


def test_fit_predict():
    """Assert that the TPOT fit_predict function provides an optimized pipeline and correct output."""
    tpot_obj = TPOTClassifier(
        random_state=42,
        population_size=1,
        offspring_size=2,
        generations=1,
        verbosity=0,
        config_dict='TPOT light'
    )
    result = tpot_obj.fit_predict(training_features, training_target)

    assert isinstance(tpot_obj._optimized_pipeline, creator.Individual)
    assert not (tpot_obj._start_datetime is None)
    assert result.shape == (training_features.shape[0],)


def test_update_top_pipeline():
    """Assert that the TPOT _update_top_pipeline updated an optimized pipeline."""
    tpot_obj = TPOTClassifier(
        random_state=42,
        population_size=1,
        offspring_size=2,
        generations=1,
        verbosity=0,
        config_dict='TPOT light'
    )
    tpot_obj.fit(training_features, training_target)
    tpot_obj._optimized_pipeline = None
    tpot_obj.fitted_pipeline_ = None
    tpot_obj._update_top_pipeline()

    assert isinstance(tpot_obj._optimized_pipeline, creator.Individual)


def test_update_top_pipeline_2():
    """Assert that the TPOT _update_top_pipeline raises RuntimeError when self._pareto_front is empty."""
    tpot_obj = TPOTClassifier(
        random_state=42,
        population_size=1,
        offspring_size=2,
        generations=1,
        verbosity=0,
        config_dict='TPOT light'
    )
    tpot_obj.fit(training_features, training_target)

    def pareto_eq(ind1, ind2):
        return np.allclose(ind1.fitness.values, ind2.fitness.values)

    tpot_obj._pareto_front = ParetoFront(similar=pareto_eq)

    assert_raises(RuntimeError, tpot_obj._update_top_pipeline)


def test_update_top_pipeline_3():
    """Assert that the TPOT _update_top_pipeline raises RuntimeError when self._optimized_pipeline is not updated."""
    tpot_obj = TPOTClassifier(
        random_state=42,
        population_size=1,
        offspring_size=2,
        generations=1,
        verbosity=0,
        config_dict='TPOT light'
    )
    tpot_obj.fit(training_features, training_target)
    tpot_obj._optimized_pipeline = None
    # reset the fitness score to -float('inf')
    for pipeline_scores in reversed(tpot_obj._pareto_front.keys):
        pipeline_scores.wvalues = (5000., -float('inf'))

    assert_raises(RuntimeError, tpot_obj._update_top_pipeline)


def test_summary_of_best_pipeline():
    """Assert that the TPOT _update_top_pipeline raises RuntimeError when self._optimized_pipeline is not updated."""
    tpot_obj = TPOTClassifier(
        random_state=42,
        population_size=1,
        offspring_size=2,
        generations=1,
        verbosity=0,
        config_dict='TPOT light'
    )

    assert_raises(RuntimeError, tpot_obj._summary_of_best_pipeline, features=training_features, target=training_target)


def test_set_param_recursive():
    """Assert that _set_param_recursive sets \"random_state\" to 42 in all steps in a simple pipeline."""
    pipeline_string = (
        'DecisionTreeClassifier(PCA(input_matrix, PCA__iterated_power=5, PCA__svd_solver=randomized), '
        'DecisionTreeClassifier__criterion=gini, DecisionTreeClassifier__max_depth=8, '
        'DecisionTreeClassifier__min_samples_leaf=5, DecisionTreeClassifier__min_samples_split=5)'
    )
    tpot_obj = TPOTClassifier()
    deap_pipeline = creator.Individual.from_string(pipeline_string, tpot_obj._pset)
    sklearn_pipeline = tpot_obj._toolbox.compile(expr=deap_pipeline)
    tpot_obj._set_param_recursive(sklearn_pipeline.steps, 'random_state', 42)
    # assert "random_state" of PCA at step 1
    assert getattr(sklearn_pipeline.steps[0][1], 'random_state') == 42
    # assert "random_state" of DecisionTreeClassifier at step 2
    assert getattr(sklearn_pipeline.steps[1][1], 'random_state') == 42


def test_set_param_recursive_2():
    """Assert that _set_param_recursive sets \"random_state\" to 42 in nested estimator in SelectFromModel."""
    pipeline_string = (
        'DecisionTreeRegressor(SelectFromModel(input_matrix, '
        'SelectFromModel__ExtraTreesRegressor__max_features=0.05, SelectFromModel__ExtraTreesRegressor__n_estimators=100, '
        'SelectFromModel__threshold=0.05), DecisionTreeRegressor__max_depth=8,'
        'DecisionTreeRegressor__min_samples_leaf=5, DecisionTreeRegressor__min_samples_split=5)'
    )
    tpot_obj = TPOTRegressor()
    deap_pipeline = creator.Individual.from_string(pipeline_string, tpot_obj._pset)
    sklearn_pipeline = tpot_obj._toolbox.compile(expr=deap_pipeline)
    tpot_obj._set_param_recursive(sklearn_pipeline.steps, 'random_state', 42)

    assert getattr(getattr(sklearn_pipeline.steps[0][1], 'estimator'), 'random_state') == 42
    assert getattr(sklearn_pipeline.steps[1][1], 'random_state') == 42


def test_set_param_recursive_3():
    """Assert that _set_param_recursive sets \"random_state\" to 42 in nested estimator in StackingEstimator in a complex pipeline."""
    pipeline_string = (
        'DecisionTreeClassifier(CombineDFs('
        'DecisionTreeClassifier(input_matrix, DecisionTreeClassifier__criterion=gini, '
        'DecisionTreeClassifier__max_depth=8, DecisionTreeClassifier__min_samples_leaf=5,'
        'DecisionTreeClassifier__min_samples_split=5),input_matrix) '
        'DecisionTreeClassifier__criterion=gini, DecisionTreeClassifier__max_depth=8, '
        'DecisionTreeClassifier__min_samples_leaf=5, DecisionTreeClassifier__min_samples_split=5)'
    )
    tpot_obj = TPOTClassifier()
    deap_pipeline = creator.Individual.from_string(pipeline_string, tpot_obj._pset)
    sklearn_pipeline = tpot_obj._toolbox.compile(expr=deap_pipeline)
    tpot_obj._set_param_recursive(sklearn_pipeline.steps, 'random_state', 42)

    # StackingEstimator under the transformer_list of FeatureUnion
    assert getattr(getattr(sklearn_pipeline.steps[0][1].transformer_list[0][1], 'estimator'), 'random_state') == 42
    assert getattr(sklearn_pipeline.steps[1][1], 'random_state') == 42


def test_evaluated_individuals_():
    """Assert that evaluated_individuals_ stores current pipelines and their CV scores."""
    tpot_obj = TPOTClassifier(
        random_state=42,
        population_size=2,
        offspring_size=4,
        generations=1,
        verbosity=0,
        config_dict='TPOT light'
    )
    tpot_obj.fit(training_features, training_target)
    assert isinstance(tpot_obj.evaluated_individuals_, dict)
    for pipeline_string in sorted(tpot_obj.evaluated_individuals_.keys()):
        deap_pipeline = creator.Individual.from_string(pipeline_string, tpot_obj._pset)
        sklearn_pipeline = tpot_obj._toolbox.compile(expr=deap_pipeline)
        tpot_obj._set_param_recursive(sklearn_pipeline.steps, 'random_state', 42)
        operator_count = tpot_obj._operator_count(deap_pipeline)

        try:
            cv_scores = cross_val_score(sklearn_pipeline, training_features, training_target, cv=5, scoring='accuracy', verbose=0)
            mean_cv_scores = np.mean(cv_scores)
        except Exception as e:
            mean_cv_scores = -float('inf')
        assert np.allclose(tpot_obj.evaluated_individuals_[pipeline_string]['internal_cv_score'], mean_cv_scores)
        assert np.allclose(tpot_obj.evaluated_individuals_[pipeline_string]['operator_count'], operator_count)


def test_stop_by_max_time_mins():
    """Assert that _stop_by_max_time_mins raises KeyboardInterrupt when maximum minutes have elapsed."""
    tpot_obj = TPOTClassifier(config_dict='TPOT light')
    tpot_obj._start_datetime = datetime.now()
    sleep(0.11)
    tpot_obj.max_time_mins = 0.1/60.
    assert_raises(KeyboardInterrupt, tpot_obj._stop_by_max_time_mins)


def test_update_evaluated_individuals_():
    """Assert that _update_evaluated_individuals_ raises ValueError when scoring function does not return a float."""
    tpot_obj = TPOTClassifier(config_dict='TPOT light')
    assert_raises(ValueError, tpot_obj._update_evaluated_individuals_, ['Non-Float-Score'], ['Test_Pipeline'], [1], [dict])


def test_evaluate_individuals():
    """Assert that _evaluate_individuals returns operator_counts and CV scores in correct order."""
    tpot_obj = TPOTClassifier(
        random_state=42,
        verbosity=0,
        config_dict='TPOT light'
    )

    tpot_obj._pbar = tqdm(total=1, disable=True)
    pop = tpot_obj._toolbox.population(n=10)
    fitness_scores = tpot_obj._evaluate_individuals(pop, training_features, training_target)

    for deap_pipeline, fitness_score in zip(pop, fitness_scores):
        operator_count = tpot_obj._operator_count(deap_pipeline)
        sklearn_pipeline = tpot_obj._toolbox.compile(expr=deap_pipeline)
        tpot_obj._set_param_recursive(sklearn_pipeline.steps, 'random_state', 42)

        try:
            cv_scores = cross_val_score(sklearn_pipeline, training_features, training_target, cv=5, scoring='accuracy', verbose=0)
            mean_cv_scores = np.mean(cv_scores)
        except Exception as e:
            mean_cv_scores = -float('inf')

        assert isinstance(deap_pipeline, creator.Individual)
        assert np.allclose(fitness_score[0], operator_count)
        assert np.allclose(fitness_score[1], mean_cv_scores)


def test_evaluate_individuals_2():
    """Assert that _evaluate_individuals returns operator_counts and CV scores in correct order with n_jobs=2"""
    tpot_obj = TPOTClassifier(
        n_jobs=2,
        random_state=42,
        verbosity=0,
        config_dict='TPOT light'
    )

    tpot_obj._pbar = tqdm(total=1, disable=True)
    pop = tpot_obj._toolbox.population(n=10)
    fitness_scores = tpot_obj._evaluate_individuals(pop, training_features, training_target)

    for deap_pipeline, fitness_score in zip(pop, fitness_scores):
        operator_count = tpot_obj._operator_count(deap_pipeline)
        sklearn_pipeline = tpot_obj._toolbox.compile(expr=deap_pipeline)
        tpot_obj._set_param_recursive(sklearn_pipeline.steps, 'random_state', 42)

        try:
            cv_scores = cross_val_score(sklearn_pipeline, training_features, training_target, cv=5, scoring='accuracy', verbose=0)
            mean_cv_scores = np.mean(cv_scores)
        except Exception as e:
            mean_cv_scores = -float('inf')

        assert isinstance(deap_pipeline, creator.Individual)
        assert np.allclose(fitness_score[0], operator_count)
        assert np.allclose(fitness_score[1], mean_cv_scores)


def test_update_pbar():
    """Assert that _update_pbar updates self._pbar with printing correct warning message."""
    tpot_obj = TPOTClassifier(
        random_state=42,
        verbosity=0,
        config_dict='TPOT light'
    )
    # reset verbosity = 3 for checking pbar message
    tpot_obj.verbosity = 3
    with closing(StringIO()) as our_file:
        tpot_obj._file=our_file
        tpot_obj._pbar = tqdm(total=10, disable=False, file=our_file)
        tpot_obj._update_pbar(pbar_num=2, pbar_msg="Test Warning Message")
        our_file.seek(0)
        assert_in("Test Warning Message", our_file.read())
        assert_equal(tpot_obj._pbar.n, 2)


def test_update_val():
    """Assert _update_val updates result score in list and prints timeout message."""
    tpot_obj = TPOTClassifier(
        random_state=42,
        verbosity=0,
        config_dict='TPOT light'
    )
    # reset verbosity = 3 for checking pbar message
    tpot_obj.verbosity = 3
    with closing(StringIO()) as our_file:
        tpot_obj._file=our_file
        tpot_obj._pbar = tqdm(total=10, disable=False, file=our_file)
        result_score_list = []
        result_score_list = tpot_obj._update_val(0.9999, result_score_list)
        assert_equal(result_score_list, [0.9999])
        # check "Timeout"
        result_score_list = tpot_obj._update_val("Timeout", result_score_list)
        our_file.seek(0)
        assert_in("Skipped pipeline #2 due to time out.", our_file.read())
        assert_equal(result_score_list, [0.9999, -float('inf')])


def test_preprocess_individuals():
    """Assert _preprocess_individuals preprocess DEAP individuals including one evaluated individual"""
    tpot_obj = TPOTClassifier(
        random_state=42,
        verbosity=0
    )

    pipeline_string_1 = (
        'LogisticRegression(PolynomialFeatures'
        '(input_matrix, PolynomialFeatures__degree=2, PolynomialFeatures__include_bias=False, '
        'PolynomialFeatures__interaction_only=False), LogisticRegression__C=10.0, '
        'LogisticRegression__dual=False, LogisticRegression__penalty=l2)'
    )

    # a normal pipeline
    pipeline_string_2 = (
        'DecisionTreeClassifier('
        'input_matrix, '
        'DecisionTreeClassifier__criterion=gini, '
        'DecisionTreeClassifier__max_depth=8, '
        'DecisionTreeClassifier__min_samples_leaf=5, '
        'DecisionTreeClassifier__min_samples_split=5)'
    )

    individuals = []
    individuals.append(creator.Individual.from_string(pipeline_string_1, tpot_obj._pset))
    individuals.append(creator.Individual.from_string(pipeline_string_2, tpot_obj._pset))

    # set pipeline 2 has been evaluated before
    tpot_obj.evaluated_individuals_[pipeline_string_2] = (1, 0.99999)

    # reset verbosity = 3 for checking pbar message
    tpot_obj.verbosity = 3
    with closing(StringIO()) as our_file:
        tpot_obj._file=our_file
        tpot_obj._pbar = tqdm(total=2, disable=False, file=our_file)
        operator_counts, eval_individuals_str, sklearn_pipeline_list, stats_dicts = \
                                tpot_obj._preprocess_individuals(individuals)
        our_file.seek(0)
        assert_in("Pipeline encountered that has previously been evaluated", our_file.read())
        assert_in(pipeline_string_1, eval_individuals_str)
        assert_equal(operator_counts[pipeline_string_1], 2)
        assert_equal(len(sklearn_pipeline_list), 1)


def test_preprocess_individuals_2():
    """Assert _preprocess_individuals preprocess DEAP individuals with one invalid pipeline"""
    tpot_obj = TPOTClassifier(
        random_state=42,
        verbosity=0
    )

    # pipeline with two PolynomialFeatures operator
    pipeline_string_1 = (
        'LogisticRegression(PolynomialFeatures'
        '(PolynomialFeatures(input_matrix, PolynomialFeatures__degree=2, '
        'PolynomialFeatures__include_bias=False, PolynomialFeatures__interaction_only=False), '
        'PolynomialFeatures__degree=2, PolynomialFeatures__include_bias=False, '
        'PolynomialFeatures__interaction_only=False), LogisticRegression__C=10.0, '
        'LogisticRegression__dual=False, LogisticRegression__penalty=l2)'
    )

    # a normal pipeline
    pipeline_string_2 = (
        'DecisionTreeClassifier('
        'input_matrix, '
        'DecisionTreeClassifier__criterion=gini, '
        'DecisionTreeClassifier__max_depth=8, '
        'DecisionTreeClassifier__min_samples_leaf=5, '
        'DecisionTreeClassifier__min_samples_split=5)'
    )

    individuals = []
    individuals.append(creator.Individual.from_string(pipeline_string_1, tpot_obj._pset))
    individuals.append(creator.Individual.from_string(pipeline_string_2, tpot_obj._pset))

    # reset verbosity = 3 for checking pbar message
    tpot_obj.verbosity = 3
    with closing(StringIO()) as our_file:
        tpot_obj._file=our_file
        tpot_obj._pbar = tqdm(total=3, disable=False, file=our_file)
        operator_counts, eval_individuals_str, sklearn_pipeline_list, stats_dicts = \
                                tpot_obj._preprocess_individuals(individuals)
        our_file.seek(0)

        assert_in("Invalid pipeline encountered. Skipping its evaluation.", our_file.read())
        assert_in(pipeline_string_2, eval_individuals_str)
        assert_equal(operator_counts[pipeline_string_2], 1)
        assert_equal(len(sklearn_pipeline_list), 1)


def test_preprocess_individuals_3():
    """Assert _preprocess_individuals updatas self._pbar.total when max_time_mins is not None"""
    tpot_obj = TPOTClassifier(
        population_size=2,
        offspring_size=4,
        random_state=42,
        max_time_mins=5,
        verbosity=0
    )

    pipeline_string_1 = (
        'LogisticRegression(PolynomialFeatures'
        '(input_matrix, PolynomialFeatures__degree=2, PolynomialFeatures__include_bias=False, '
        'PolynomialFeatures__interaction_only=False), LogisticRegression__C=10.0, '
        'LogisticRegression__dual=False, LogisticRegression__penalty=l2)'
    )

    # a normal pipeline
    pipeline_string_2 = (
        'DecisionTreeClassifier('
        'input_matrix, '
        'DecisionTreeClassifier__criterion=gini, '
        'DecisionTreeClassifier__max_depth=8, '
        'DecisionTreeClassifier__min_samples_leaf=5, '
        'DecisionTreeClassifier__min_samples_split=5)'
    )

    individuals = []
    individuals.append(creator.Individual.from_string(pipeline_string_1, tpot_obj._pset))
    individuals.append(creator.Individual.from_string(pipeline_string_2, tpot_obj._pset))

    # reset verbosity = 3 for checking pbar message

    with closing(StringIO()) as our_file:
        tpot_obj._file=our_file
        tpot_obj._pbar = tqdm(total=2, disable=False, file=our_file)
        tpot_obj._pbar.n = 2
        operator_counts, eval_individuals_str, sklearn_pipeline_list, stats_dicts = \
                                tpot_obj._preprocess_individuals(individuals)
        assert tpot_obj._pbar.total == 6


def test_imputer():
    """Assert that the TPOT fit function will not raise a ValueError in a dataset where NaNs are present."""
    tpot_obj = TPOTClassifier(
        random_state=42,
        population_size=1,
        offspring_size=2,
        generations=1,
        verbosity=0,
        config_dict='TPOT light'
    )
    features_with_nan = np.copy(training_features)
    features_with_nan[0][0] = float('nan')

    tpot_obj.fit(features_with_nan, training_target)


def test_imputer_2():
    """Assert that the TPOT predict function will not raise a ValueError in a dataset where NaNs are present."""
    tpot_obj = TPOTClassifier(
        random_state=42,
        population_size=1,
        offspring_size=2,
        generations=1,
        verbosity=0,
        config_dict='TPOT light'
    )
    features_with_nan = np.copy(training_features)
    features_with_nan[0][0] = float('nan')

    tpot_obj.fit(features_with_nan, training_target)
    tpot_obj.predict(features_with_nan)


def test_imputer_3():
    """Assert that the TPOT _impute_values function returns a feature matrix with imputed NaN values."""
    tpot_obj = TPOTClassifier(
        random_state=42,
        population_size=1,
        offspring_size=2,
        generations=1,
        verbosity=2,
        config_dict='TPOT light'
    )
    features_with_nan = np.copy(training_features)
    features_with_nan[0][0] = float('nan')
    with captured_output() as (out, err):
        imputed_features = tpot_obj._impute_values(features_with_nan)
        assert_in("Imputing missing values in feature set", out.getvalue())

    assert_not_equal(imputed_features[0][0], float('nan'))


def test_sparse_matrix():
    """Assert that the TPOT fit function will raise a ValueError in a sparse matrix with config_dict='TPOT light'."""
    tpot_obj = TPOTClassifier(
        random_state=42,
        population_size=1,
        offspring_size=2,
        generations=1,
        verbosity=0,
        config_dict='TPOT light'
    )

    assert_raises(ValueError, tpot_obj.fit, sparse_features, sparse_target)


def test_sparse_matrix_2():
    """Assert that the TPOT fit function will raise a ValueError in a sparse matrix with config_dict=None."""
    tpot_obj = TPOTClassifier(
        random_state=42,
        population_size=1,
        offspring_size=2,
        generations=1,
        verbosity=0,
        config_dict=None
    )

    assert_raises(ValueError, tpot_obj.fit, sparse_features, sparse_target)


def test_sparse_matrix_3():
    """Assert that the TPOT fit function will raise a ValueError in a sparse matrix with config_dict='TPOT MDR'."""
    tpot_obj = TPOTClassifier(
        random_state=42,
        population_size=1,
        offspring_size=2,
        generations=1,
        verbosity=0,
        config_dict='TPOT MDR'
    )

    assert_raises(ValueError, tpot_obj.fit, sparse_features, sparse_target)


def test_sparse_matrix_4():
    """Assert that the TPOT fit function will not raise a ValueError in a sparse matrix with config_dict='TPOT sparse'."""
    tpot_obj = TPOTClassifier(
        random_state=42,
        population_size=1,
        offspring_size=2,
        generations=1,
        verbosity=0,
        config_dict='TPOT sparse'
    )

    tpot_obj.fit(sparse_features, sparse_target)


def test_sparse_matrix_5():
    """Assert that the TPOT fit function will not raise a ValueError in a sparse matrix with a customized config dictionary."""
    tpot_obj = TPOTClassifier(
        random_state=42,
        population_size=1,
        offspring_size=2,
        generations=1,
        verbosity=0,
        config_dict='tests/test_config_sparse.py'
    )

    tpot_obj.fit(sparse_features, sparse_target)


def test_tpot_operator_factory_class():
    """Assert that the TPOT operators class factory."""
    test_config_dict = {
        'sklearn.svm.LinearSVC': {
            'penalty': ["l1", "l2"],
            'loss': ["hinge", "squared_hinge"],
            'dual': [True, False],
            'tol': [1e-5, 1e-4, 1e-3, 1e-2, 1e-1],
            'C': [1e-4, 1e-3, 1e-2, 1e-1, 0.5, 1., 5., 10., 15., 20., 25.]
        },

        'sklearn.linear_model.LogisticRegression': {
            'penalty': ["l1", "l2"],
            'C': [1e-4, 1e-3, 1e-2, 1e-1, 0.5, 1., 5., 10., 15., 20., 25.],
            'dual': [True, False]
        },

        'sklearn.preprocessing.Binarizer': {
            'threshold': np.arange(0.0, 1.01, 0.05)
        }
    }

    tpot_operator_list = []
    tpot_argument_list = []

    for key in sorted(test_config_dict.keys()):
        op, args = TPOTOperatorClassFactory(key, test_config_dict[key])
        tpot_operator_list.append(op)
        tpot_argument_list += args

    assert len(tpot_operator_list) == 3
    assert len(tpot_argument_list) == 9
    assert tpot_operator_list[0].root is True
    assert tpot_operator_list[1].root is False
    assert tpot_operator_list[2].type() == "Classifier or Regressor"
    assert tpot_argument_list[1].values == [True, False]


def test_PolynomialFeatures_exception():
    """Assert that TPOT allows only one PolynomialFeatures operator in a pipeline."""
    tpot_obj = TPOTClassifier()
    tpot_obj._pbar = tqdm(total=1, disable=True)
    # pipeline with one PolynomialFeatures operator
    pipeline_string_1 = (
        'LogisticRegression(PolynomialFeatures'
        '(input_matrix, PolynomialFeatures__degree=2, PolynomialFeatures__include_bias=False, '
        'PolynomialFeatures__interaction_only=False), LogisticRegression__C=10.0, '
        'LogisticRegression__dual=False, LogisticRegression__penalty=l2)'
    )

    # pipeline with two PolynomialFeatures operator
    pipeline_string_2 = (
        'LogisticRegression(PolynomialFeatures'
        '(PolynomialFeatures(input_matrix, PolynomialFeatures__degree=2, '
        'PolynomialFeatures__include_bias=False, PolynomialFeatures__interaction_only=False), '
        'PolynomialFeatures__degree=2, PolynomialFeatures__include_bias=False, '
        'PolynomialFeatures__interaction_only=False), LogisticRegression__C=10.0, '
        'LogisticRegression__dual=False, LogisticRegression__penalty=l2)'
    )

    # make a list for _evaluate_individuals
    pipelines = []
    pipelines.append(creator.Individual.from_string(pipeline_string_1, tpot_obj._pset))
    pipelines.append(creator.Individual.from_string(pipeline_string_2, tpot_obj._pset))

    for pipeline in pipelines:
        initialize_stats_dict(pipeline)

    fitness_scores = tpot_obj._evaluate_individuals(pipelines, pretest_X, pretest_y)
    known_scores = [(2, 0.94000000000000006), (5000.0, -float('inf'))]
    assert np.allclose(known_scores, fitness_scores)


def test_pick_two_individuals_eligible_for_crossover():
    """Assert that pick_two_individuals_eligible_for_crossover() picks the correct pair of nodes to perform crossover with"""
    tpot_obj = TPOTClassifier()
    ind1 = creator.Individual.from_string(
        'BernoulliNB(input_matrix, BernoulliNB__alpha=1.0, BernoulliNB__fit_prior=True)',
        tpot_obj._pset
    )
    ind2 = creator.Individual.from_string(
        'BernoulliNB(input_matrix, BernoulliNB__alpha=10.0, BernoulliNB__fit_prior=True)',
        tpot_obj._pset
    )
    ind3 = creator.Individual.from_string(
        'GaussianNB(input_matrix)',
        tpot_obj._pset
    )

    pick1, pick2 = pick_two_individuals_eligible_for_crossover([ind1, ind2, ind3])
    assert ((str(pick1) == str(ind1) and str(pick2) == str(ind2)) or
             str(pick1) == str(ind2) and str(pick2) == str(ind1))

    ind4 = creator.Individual.from_string(
        'KNeighborsClassifier('
        'BernoulliNB(input_matrix, BernoulliNB__alpha=10.0, BernoulliNB__fit_prior=True),'
        'KNeighborsClassifier__n_neighbors=10, '
        'KNeighborsClassifier__p=1, '
        'KNeighborsClassifier__weights=uniform'
        ')',
        tpot_obj._pset
    )

    # Eventhough ind4 does not have the same primitive at the root, the tree shares a primitive with ind1
    pick1, pick2 = pick_two_individuals_eligible_for_crossover([ind1, ind3, ind4])
    assert ((str(pick1) == str(ind1) and str(pick2) == str(ind4)) or
             str(pick1) == str(ind4) and str(pick2) == str(ind1))


def test_pick_two_individuals_eligible_for_crossover_bad():
    """Assert that pick_two_individuals_eligible_for_crossover() returns the right output when no pair is eligible"""
    tpot_obj = TPOTClassifier()
    ind1 = creator.Individual.from_string(
        'BernoulliNB(input_matrix, BernoulliNB__alpha=1.0, BernoulliNB__fit_prior=True)',
        tpot_obj._pset
    )
    ind2 = creator.Individual.from_string(
        'BernoulliNB(input_matrix, BernoulliNB__alpha=1.0, BernoulliNB__fit_prior=True)',
        tpot_obj._pset
    )
    ind3 = creator.Individual.from_string(
        'GaussianNB(input_matrix)',
        tpot_obj._pset
    )

    # Ind1 and ind2 are not a pair because they are the same, ind3 shares no primitive
    pick1, pick2 = pick_two_individuals_eligible_for_crossover([ind1, ind2, ind3])
    assert pick1 is None and pick2 is None

    # You can not do crossover with a population of only 1.
    pick1, pick2 = pick_two_individuals_eligible_for_crossover([ind1])
    assert pick1 is None and pick2 is None

    # You can not do crossover with a population of 0.
    pick1, pick2 = pick_two_individuals_eligible_for_crossover([])
    assert pick1 is None and pick2 is None


def test_mate_operator():
    """Assert that self._mate_operator returns offsprings as expected."""
    tpot_obj = TPOTClassifier()
    ind1 = creator.Individual.from_string(
        'KNeighborsClassifier('
        'BernoulliNB(input_matrix, BernoulliNB__alpha=10.0, BernoulliNB__fit_prior=False),'
        'KNeighborsClassifier__n_neighbors=10, '
        'KNeighborsClassifier__p=1, '
        'KNeighborsClassifier__weights=uniform'
        ')',
        tpot_obj._pset
    )
    ind2 = creator.Individual.from_string(
        'KNeighborsClassifier('
        'BernoulliNB(input_matrix, BernoulliNB__alpha=10.0, BernoulliNB__fit_prior=True),'
        'KNeighborsClassifier__n_neighbors=10, '
        'KNeighborsClassifier__p=2, '
        'KNeighborsClassifier__weights=uniform'
        ')',
        tpot_obj._pset
    )

    # Initialize stats
    initialize_stats_dict(ind1)
    initialize_stats_dict(ind2)


    # set as evaluated pipelines in tpot_obj.evaluated_individuals_
    tpot_obj.evaluated_individuals_[str(ind1)] = (2, 0.99)
    tpot_obj.evaluated_individuals_[str(ind2)] = (2, 0.99)

    offspring1, offspring2 = tpot_obj._mate_operator(ind1, ind2)
    expected_offspring1 = (
        'KNeighborsClassifier('
        'BernoulliNB(input_matrix, BernoulliNB__alpha=10.0, BernoulliNB__fit_prior=False), '
        'KNeighborsClassifier__n_neighbors=10, '
        'KNeighborsClassifier__p=2, '
        'KNeighborsClassifier__weights=uniform'
        ')'
    )
    expected_offspring1_alt = (
        'KNeighborsClassifier('
        'BernoulliNB(input_matrix, BernoulliNB__alpha=10.0, BernoulliNB__fit_prior=True), '
        'KNeighborsClassifier__n_neighbors=10, '
        'KNeighborsClassifier__p=1, '
        'KNeighborsClassifier__weights=uniform'
        ')'
    )
    assert str(offspring1) in [expected_offspring1, expected_offspring1_alt]


def test_cxOnePoint():
    """Assert that cxOnePoint() returns the correct type of node between two fixed pipelines."""
    tpot_obj = TPOTClassifier()
    ind1 = creator.Individual.from_string(
        'KNeighborsClassifier('
        'BernoulliNB(input_matrix, BernoulliNB__alpha=10.0, BernoulliNB__fit_prior=False),'
        'KNeighborsClassifier__n_neighbors=10, '
        'KNeighborsClassifier__p=1, '
        'KNeighborsClassifier__weights=uniform'
        ')',
        tpot_obj._pset
    )
    ind2 = creator.Individual.from_string(
        'KNeighborsClassifier('
        'BernoulliNB(input_matrix, BernoulliNB__alpha=10.0, BernoulliNB__fit_prior=True),'
        'KNeighborsClassifier__n_neighbors=10, '
        'KNeighborsClassifier__p=2, '
        'KNeighborsClassifier__weights=uniform'
        ')',
        tpot_obj._pset
    )
    ind1[0].ret = Output_Array
    ind2[0].ret = Output_Array
    ind1_copy, ind2_copy = tpot_obj._toolbox.clone(ind1),tpot_obj._toolbox.clone(ind2)
    offspring1, offspring2 = cxOnePoint(ind1_copy, ind2_copy)

    assert offspring1[0].ret == Output_Array
    assert offspring2[0].ret == Output_Array


def test_mutNodeReplacement():
    """Assert that mutNodeReplacement() returns the correct type of mutation node in a fixed pipeline."""
    tpot_obj = TPOTClassifier()
    pipeline_string = (
        'LogisticRegression(PolynomialFeatures'
        '(input_matrix, PolynomialFeatures__degree=2, PolynomialFeatures__include_bias=False, '
        'PolynomialFeatures__interaction_only=False), LogisticRegression__C=10.0, '
        'LogisticRegression__dual=False, LogisticRegression__penalty=l2)'
    )

    pipeline = creator.Individual.from_string(pipeline_string, tpot_obj._pset)
    pipeline[0].ret = Output_Array
    old_ret_type_list = [node.ret for node in pipeline]
    old_prims_list = [node for node in pipeline if node.arity != 0]

    # test 10 times
    for _ in range(10):
        mut_ind = mutNodeReplacement(tpot_obj._toolbox.clone(pipeline), pset=tpot_obj._pset)
        new_ret_type_list = [node.ret for node in mut_ind[0]]
        new_prims_list = [node for node in mut_ind[0] if node.arity != 0]

        if new_prims_list == old_prims_list:  # Terminal mutated
            assert new_ret_type_list == old_ret_type_list
        else:  # Primitive mutated
            diff_prims = list(set(new_prims_list).symmetric_difference(old_prims_list))
            if len(diff_prims) > 1: # Sometimes mutation randomly replaces an operator that already in the pipelines
                assert diff_prims[0].ret == diff_prims[1].ret
        assert mut_ind[0][0].ret == Output_Array


def test_varOr():
    """Assert that varOr() applys crossover only and removes CV scores in offsprings."""
    tpot_obj = TPOTClassifier(
        random_state=42,
        verbosity=0,
        config_dict='TPOT light'
    )

    tpot_obj._pbar = tqdm(total=1, disable=True)
    pop = tpot_obj._toolbox.population(n=5)
    for ind in pop:
        initialize_stats_dict(ind)
        ind.fitness.values = (2, 1.0)


    offspring = varOr(pop, tpot_obj._toolbox, 5, cxpb=1.0, mutpb=0.0)
    invalid_ind = [ind for ind in offspring if not ind.fitness.valid]

    assert len(offspring) == 5
    assert len(invalid_ind) == 5


def test_varOr_2():
    """Assert that varOr() applys mutation only and removes CV scores in offsprings."""
    tpot_obj = TPOTClassifier(
        random_state=42,
        verbosity=0,
        config_dict='TPOT light'
    )

    tpot_obj._pbar = tqdm(total=1, disable=True)
    pop = tpot_obj._toolbox.population(n=5)
    for ind in pop:
        initialize_stats_dict(ind)
        ind.fitness.values = (2, 1.0)


    offspring = varOr(pop, tpot_obj._toolbox, 5, cxpb=0.0, mutpb=1.0)
    invalid_ind = [ind for ind in offspring if not ind.fitness.valid]

    assert len(offspring) == 5
    assert len(invalid_ind) == 5


def test_varOr_3():
    """Assert that varOr() applys reproduction only and does NOT remove CV scores in offsprings."""
    tpot_obj = TPOTClassifier(
        random_state=42,
        verbosity=0,
        config_dict='TPOT light'
    )

    tpot_obj._pbar = tqdm(total=1, disable=True)
    pop = tpot_obj._toolbox.population(n=5)
    for ind in pop:
        ind.fitness.values = (2, 1.0)

    offspring = varOr(pop, tpot_obj._toolbox, 5, cxpb=0.0, mutpb=0.0)
    invalid_ind = [ind for ind in offspring if not ind.fitness.valid]

    assert len(offspring) == 5
    assert len(invalid_ind) == 0


def test_operator_type():
    """Assert that TPOT operators return their type, e.g. 'Classifier', 'Preprocessor'."""
    assert TPOTSelectPercentile.type() == "Preprocessor or Selector"


def test_gen():
    """Assert that TPOT's gen_grow_safe function returns a pipeline of expected structure."""
    tpot_obj = TPOTClassifier()

    pipeline = tpot_obj._gen_grow_safe(tpot_obj._pset, 1, 3)

    assert len(pipeline) > 1
    assert pipeline[0].ret == Output_Array


def test_clean_pipeline_string():
    """Assert that clean_pipeline_string correctly returns a string without parameter prefixes"""

    with_prefix = 'BernoulliNB(input_matrix, BernoulliNB__alpha=1.0, BernoulliNB__fit_prior=True)'
    without_prefix = 'BernoulliNB(input_matrix, alpha=1.0, fit_prior=True)'
    tpot_obj = TPOTClassifier()
    ind1 = creator.Individual.from_string(with_prefix, tpot_obj._pset)

    pretty_string = tpot_obj.clean_pipeline_string(ind1)
    assert pretty_string == without_prefix<|MERGE_RESOLUTION|>--- conflicted
+++ resolved
@@ -23,13 +23,8 @@
 from tpot.base import TPOTBase
 from tpot.driver import float_range
 from tpot.gp_types import Output_Array
-<<<<<<< HEAD
-from tpot.gp_deap import mutNodeReplacement, _wrapped_cross_val_score, pick_two_individuals_eligible_for_crossover, cxOnePoint, varOr
+from tpot.gp_deap import mutNodeReplacement, _wrapped_cross_val_score, pick_two_individuals_eligible_for_crossover, cxOnePoint, varOr, initialize_stats_dict
 from tpot.metrics import balanced_accuracy, SCORERS
-=======
-from tpot.gp_deap import mutNodeReplacement, _wrapped_cross_val_score, pick_two_individuals_eligible_for_crossover, cxOnePoint, varOr, initialize_stats_dict
-from tpot.metrics import balanced_accuracy
->>>>>>> 80420c3a
 from tpot.operator_utils import TPOTOperatorClassFactory, set_sample_weight
 from tpot.decorators import pretest_X, pretest_y
 
@@ -57,6 +52,7 @@
 from sklearn.datasets import load_digits, load_boston
 from sklearn.model_selection import train_test_split, cross_val_score, GroupKFold
 from sklearn.externals.joblib import Memory
+from sklearn.metrics import make_scorer
 from deap import creator
 from deap.tools import ParetoFront
 from nose.tools import assert_raises, assert_not_equal, assert_greater_equal, assert_equal, assert_in
@@ -155,9 +151,9 @@
 def test_init_default_scoring_3():
     """Assert that TPOT intitializes with a valid scorer."""
     with warnings.catch_warnings(record=True) as w:
-        tpot_obj = TPOTClassifier(scoring=SCORERS['balanced_accuracy'])
+        tpot_obj = TPOTClassifier(scoring=make_scorer(balanced_accuracy))
     assert len(w) == 0
-    assert tpot_obj.scoring_function == SCORERS['balanced_accuracy']
+    assert tpot_obj.scoring_function == 'balanced_accuracy'
 
 
 def test_invalid_score_warning():
