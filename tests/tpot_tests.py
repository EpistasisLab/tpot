--- conflicted
+++ resolved
@@ -343,25 +343,6 @@
     assert isinstance(tpot_obj.config_dict, dict)
     assert tpot_obj.config_dict == tested_config_dict
 
-<<<<<<< HEAD
-
-def test_conf_dict_4():
-    """Assert that TPOT uses seeds from custom dictionary as the starting population."""
-    tpot_obj = TPOTRegressor(config_dict='tests/test_config.py', population_seeds='tests/test_config.py', generations=1, population_size=10)
-
-    assert isinstance(tpot_obj._pop, list)
-    assert isinstance(tpot_obj._pop[0], creator.Individual)
-
-
-def test_conf_dict_5():
-    """Assert that TPOT has a _pop attribute of the same size as the number of seeds provided."""
-    tpot_obj = TPOTRegressor(config_dict='tests/test_config.py', population_seeds='tests/test_config.py')
-    n_seeds = len(tpot_obj._read_config_file('tests/test_config.py').population_seeds)
-
-    assert len(tpot_obj._pop) == n_seeds
-
-=======
->>>>>>> 433cf3c5
 
 def test_read_config_file():
     """Assert that _read_config_file rasies FileNotFoundError with a wrong path."""
